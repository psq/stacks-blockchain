--- conflicted
+++ resolved
@@ -196,22 +196,16 @@
                 burnchain_tip.clone(),
                 self.get_blocks_processed_arc(),
                 coordinator_senders,
-<<<<<<< HEAD
+                pox_watchdog.make_comms_handle(),
                 attachments_rx,
-=======
-                pox_watchdog.make_comms_handle(),
->>>>>>> f0df206e
             )
         } else {
             node.into_initialized_node(
                 burnchain_tip.clone(),
                 self.get_blocks_processed_arc(),
                 coordinator_senders,
-<<<<<<< HEAD
+                pox_watchdog.make_comms_handle(),
                 attachments_rx,
-=======
-                pox_watchdog.make_comms_handle(),
->>>>>>> f0df206e
             )
         };
 
