use vm::errors::{Error, InterpreterResult as Result, RuntimeErrorType};
use vm::analysis::errors::{CheckErrors};
use vm::types::{Value};
use vm::contexts::{OwnedEnvironment};
use vm::representations::SymbolicExpression;
use vm::database::{MarfedKV, ClarityDatabase, NULL_HEADER_DB};
use vm::types::{QualifiedContractIdentifier, PrincipalData};

use vm::tests::{symbols_from_values, execute, is_err_code, is_committed};

use chainstate::stacks::index::storage::{TrieFileStorage};
use chainstate::burn::BlockHeaderHash;

const p1_str: &str = "'SZ2J6ZY48GV1EZ5V2V5RB9MP66SW86PYKKQ9H6DPR";

#[test]
fn test_forking_simple() {
    with_separate_forks_environment(
        initialize_contract,
        |x| { branched_execution(x, true); },
        |x| { branched_execution(x, true); },
        |x| { branched_execution(x, false); });
}

#[test]
fn test_at_block_good() {

    fn initialize(owned_env: &mut OwnedEnvironment) {
        let c = QualifiedContractIdentifier::local("contract").unwrap();
        let contract =
            "(define-data-var datum int 1)
             (define-public (reset)
               (begin
                 (var-set datum (+
                   (at-block 0x0202020202020202020202020202020202020202020202020202020202020202 (var-get datum))
                   (at-block 0x0101010101010101010101010101010101010101010101010101010101010101 (var-get datum))))
                 (ok (var-get datum))))
             (define-public (set-val)
               (begin
                 (var-set datum 10)
                 (ok (var-get datum))))";

        eprintln!("Initializing contract...");
        owned_env.initialize_contract(c.clone(), &contract).unwrap();
    }


    fn branch(owned_env: &mut OwnedEnvironment, expected_value: i128, to_exec: &str) -> Result<Value> {
        let c = QualifiedContractIdentifier::local("contract").unwrap();
        let p1 = execute(p1_str);
        eprintln!("Branched execution...");

        {
            let mut env = owned_env.get_exec_environment(None);
            let command = format!("(var-get datum)");
            let value = env.eval_read_only(&c, &command).unwrap();
            assert_eq!(value, Value::Int(expected_value));
        }

        owned_env.execute_transaction(p1, c, to_exec, &vec![])
            .map(|(x, _)| x)
    }

    with_separate_forks_environment(
        initialize,
        |x| {
            assert_eq!(branch(x, 1, "set-val").unwrap(),
                       Value::okay(Value::Int(10)).unwrap());
        },
        |x| {
            let resp = branch(x, 1, "reset").unwrap_err();
            eprintln!("{}", resp);
            match resp {
                Error::Runtime(x, _) =>
                    assert_eq!(x, RuntimeErrorType::UnknownBlockHeaderHash(BlockHeaderHash::from(vec![2 as u8; 32].as_slice()))),
                _ => panic!("Unexpected error")
            }
        },
        |x| {
            assert_eq!(branch(x, 10, "reset").unwrap(),
                       Value::okay(Value::Int(11)).unwrap());
        });
}

#[test]
fn test_at_block_missing_defines() {
    fn initialize_1(owned_env: &mut OwnedEnvironment) {
        let c_a = QualifiedContractIdentifier::local("contract-a").unwrap();

        let contract =
            "(define-map datum ((id bool)) ((value int)))

             (define-public (flip)
               (let ((current (default-to (get value (map-get?! datum {id true})) 0)))
                 (map-set datum {id true} (if (is-eq 1 current) 0 1))
                 (ok current)))";

        eprintln!("Initializing contract...");
        owned_env.initialize_contract(c_a.clone(), &contract).unwrap();
    }

    fn initialize_2(owned_env: &mut OwnedEnvironment) -> Error {
        let c_b = QualifiedContractIdentifier::local("contract-b").unwrap();

        let contract =
            "(define-private (problematic-cc)
               (at-block 0x0101010101010101010101010101010101010101010101010101010101010101
                 (contract-call? .contract-a flip)))
             (problematic-cc)
            ";

        eprintln!("Initializing contract...");
        let e = owned_env.initialize_contract(c_b.clone(), &contract).unwrap_err();
        e
    }

<<<<<<< HEAD
=======
    fn initialize_3(owned_env: &mut OwnedEnvironment) -> Error {
        let c_b = QualifiedContractIdentifier::local("contract-b").unwrap();

        let contract =
            "(define-private (problematic-fetch-entry)
               (at-block 0x0101010101010101010101010101010101010101010101010101010101010101
                 (contract-map-get? .contract-a datum ((id true)))))
             (problematic-fetch-entry)
            ";

        eprintln!("Initializing contract...");
        let e = owned_env.initialize_contract(c_b.clone(), &contract).unwrap_err();
        e
    }

>>>>>>> 10bb6b91
    with_separate_forks_environment(
        |_| {},
        initialize_1,
        |_| {},
        |env| {
            let err = initialize_2(env);
            assert_eq!(err, CheckErrors::NoSuchContract("'S1G2081040G2081040G2081040G208105NK8PE5.contract-a".into()).into());
        });

}

// execute:
// f -> a -> z
//    \--> b
// with f @ block 1;32
// with a @ block 2;32
// with b @ block 3;32
// with z @ block 4;32

fn with_separate_forks_environment<F0, F1, F2, F3>(f: F0, a: F1, b: F2, z: F3)
where F0: FnOnce(&mut OwnedEnvironment),
      F1: FnOnce(&mut OwnedEnvironment),
      F2: FnOnce(&mut OwnedEnvironment),
      F3: FnOnce(&mut OwnedEnvironment)
{
    let mut marf_kv = MarfedKV::temporary();
    marf_kv.begin(&TrieFileStorage::block_sentinel(),
                  &BlockHeaderHash::from_bytes(&[0 as u8; 32]).unwrap());

    {
        marf_kv.as_clarity_db(&NULL_HEADER_DB).initialize();
    }

    marf_kv.test_commit();
    marf_kv.begin(&BlockHeaderHash::from_bytes(&[0 as u8; 32]).unwrap(),
                  &BlockHeaderHash::from_bytes(&[1 as u8; 32]).unwrap());

    {
        let mut owned_env = OwnedEnvironment::new(marf_kv.as_clarity_db(&NULL_HEADER_DB));
        f(&mut owned_env)
    }

    marf_kv.test_commit();

    // Now, we can do our forking.

    marf_kv.begin(&BlockHeaderHash::from_bytes(&[1 as u8; 32]).unwrap(),
                  &BlockHeaderHash::from_bytes(&[2 as u8; 32]).unwrap());

    {
        let mut owned_env = OwnedEnvironment::new(marf_kv.as_clarity_db(&NULL_HEADER_DB));
        a(&mut owned_env)
    }

    marf_kv.test_commit();

    marf_kv.begin(&BlockHeaderHash::from_bytes(&[1 as u8; 32]).unwrap(),
                  &BlockHeaderHash::from_bytes(&[3 as u8; 32]).unwrap());

    {
        let mut owned_env = OwnedEnvironment::new(marf_kv.as_clarity_db(&NULL_HEADER_DB));
        b(&mut owned_env)
    }

    marf_kv.test_commit();


    marf_kv.begin(&BlockHeaderHash::from_bytes(&[2 as u8; 32]).unwrap(),
                  &BlockHeaderHash::from_bytes(&[4 as u8; 32]).unwrap());

    {
        let mut owned_env = OwnedEnvironment::new(marf_kv.as_clarity_db(&NULL_HEADER_DB));
        z(&mut owned_env)
    }

    marf_kv.test_commit();
    
}

fn initialize_contract(owned_env: &mut OwnedEnvironment) {
    let p1_address = {
        if let Value::Principal(PrincipalData::Standard(address)) = execute(p1_str) {
            address
        } else {
            panic!();
        }
    };
    let contract = format!(
        "(define-constant burn-address 'SP000000000000000000002Q6VF78)
         (define-fungible-token stackaroos)
         (define-read-only (get-balance (p principal))
           (ft-get-balance stackaroos p))
         (define-public (destroy (x uint))
           (if (< (ft-get-balance stackaroos tx-sender) x)
               (err u30)
               (ft-transfer? stackaroos x tx-sender burn-address)))
         (ft-mint? stackaroos u10 {})", p1_str);

    eprintln!("Initializing contract...");

    let contract_identifier = QualifiedContractIdentifier::new(p1_address, "tokens".into());
    owned_env.initialize_contract(contract_identifier, &contract).unwrap();
}

fn branched_execution(owned_env: &mut OwnedEnvironment, expect_success: bool) {
    let p1_address = {
        if let Value::Principal(PrincipalData::Standard(address)) = execute(p1_str) {
            address
        } else {
            panic!();
        }
    };
    let contract_identifier = QualifiedContractIdentifier::new(p1_address.clone(), "tokens".into());

    eprintln!("Branched execution...");

    {
        let mut env = owned_env.get_exec_environment(None);
        let command = format!("(get-balance {})", p1_str);
        let balance = env.eval_read_only(&contract_identifier,
                                         &command).unwrap();
        let expected = if expect_success {
            10
        } else {
            0
        };
        assert_eq!(balance, Value::UInt(expected));
    }

    let (result, _) = owned_env.execute_transaction(Value::Principal(PrincipalData::Standard(p1_address)),
                                                    contract_identifier, 
                                                    "destroy",
                                                    &symbols_from_values(vec![Value::UInt(10)])).unwrap();

    if expect_success {
        assert!(is_committed(&result))
    } else {
        assert!(is_err_code(&result, 30))
    }
}
<|MERGE_RESOLUTION|>--- conflicted
+++ resolved
@@ -114,24 +114,6 @@
         e
     }
 
-<<<<<<< HEAD
-=======
-    fn initialize_3(owned_env: &mut OwnedEnvironment) -> Error {
-        let c_b = QualifiedContractIdentifier::local("contract-b").unwrap();
-
-        let contract =
-            "(define-private (problematic-fetch-entry)
-               (at-block 0x0101010101010101010101010101010101010101010101010101010101010101
-                 (contract-map-get? .contract-a datum ((id true)))))
-             (problematic-fetch-entry)
-            ";
-
-        eprintln!("Initializing contract...");
-        let e = owned_env.initialize_contract(c_b.clone(), &contract).unwrap_err();
-        e
-    }
-
->>>>>>> 10bb6b91
     with_separate_forks_environment(
         |_| {},
         initialize_1,
