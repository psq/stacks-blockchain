--- conflicted
+++ resolved
@@ -48,7 +48,7 @@
     name: "/ (divide)",
     signature: "(/ i1 i2...)",
     description: "Integer divides a variable number of integer inputs and returns the result. In the event of division by zero, throws a runtime error.",
-    example: "(/ 2 3) => 0
+    example: "(/ 2 3) ;; Returns 0
 (/ 5 2) ;; Returns 2
 (/ 4 2 2) ;; Returns 1
 "
@@ -137,7 +137,7 @@
     signature: "(> i1 i2)",
     description: "Compares two integers, returning true if i1 is less than or equal to i2 and false otherwise.",
     example: "(<= 1 1) ;; Returns true
-(<= 5 2) => false
+(<= 5 2) ;; Returns false
 "
 };
 
@@ -145,15 +145,9 @@
     name: "eq?",
     signature: "(eq? v1 v2...)",
     description: "Compares the inputted values, returning true if they are all equal. Note that _unlike_ the `(and ...)` function, `(eq? ...)` will _not_ short-circuit.",
-<<<<<<< HEAD
-    example: "(eq? 1 1) => true
-(eq? 1 'true) => false
-(eq? \"abc\" 234 234) => false
-=======
     example: "(eq? 1 1) ;; Returns true
-(eq? 1 'null) ;; Returns false
+(eq? 1 'false) ;; Returns false
 (eq? \"abc\" 234 234) ;; Returns false
->>>>>>> 72fbea1f
 "
 };
 
@@ -295,16 +289,10 @@
     output_type: "Optional<Tuple>",
     signature: "(fetch-entry map-name key-tuple)",
     description: "The `fetch-entry` function looks up and returns an entry from a contract's data map.
-<<<<<<< HEAD
 The value is looked up using `key-tuple`.
 If there is no value associated with that key in the data map, the function returns a (none) option. Otherwise,
 it returns (some value)",
-    example: "(expects! (fetch-entry names-map (tuple (name \"blockstack\"))) (err 1)) => (tuple (id 1337))",
-=======
-The value is looked up using `key-tuple`. If there is no value associated with that key in the data
-map, the function returns Void.",
-    example: "(fetch-entry names-map (tuple (name \"blockstack\"))) ;; Returns (tuple (id 1337))",
->>>>>>> 72fbea1f
+    example: "(expects! (fetch-entry names-map (tuple (name \"blockstack\"))) (err 1)) ;; Returns (tuple (id 1337))",
 };
 
 const SET_API: SpecialAPI = SpecialAPI {
@@ -315,11 +303,7 @@
     description: "The `set-entry!` function sets the value associated with the input key to the 
 inputted value. This function performs a _blind_ update; whether or not a value is already associated
 with the key, the function overwrites that existing association.",
-<<<<<<< HEAD
-    example: "(set-entry! names-map (tuple (name \"blockstack\")) (tuple (id 1337))) => true",
-=======
-    example: "(set-entry! names-map (tuple (name \"blockstack\")) (tuple (id 1337))) ;; Returns Void",
->>>>>>> 72fbea1f
+    example: "(set-entry! names-map (tuple (name \"blockstack\")) (tuple (id 1337))) ;; Returns true",
 };
 
 const INSERT_API: SpecialAPI = SpecialAPI {
@@ -356,14 +340,9 @@
     signature: "(fetch-contract-entry contract-name map-name key-tuple)",
     description: "The `fetch-contract-entry` function looks up and returns an entry from a
 contract other than the current contract's data map. The value is looked up using `key-tuple`.
-<<<<<<< HEAD
 If there is no value associated with that key in the data map, the function returns a (none) option. Otherwise,
 it returns (some value)",
-    example: "(expects! (fetch-contract-entry names-contract names-map (tuple (name \"blockstack\")) (err 1)) => (tuple (id 1337))",
-=======
-If there is no value associated with that key in the data map, the function returns Void.",
-    example: "(fetch-contract-entry names-contract names-map (tuple (name \"blockstack\"))) ;; Returns (tuple (id 1337))",
->>>>>>> 72fbea1f
+    example: "(expects! (fetch-contract-entry names-contract names-map (tuple (name \"blockstack\")) (err 1)) ;; Returns (tuple (id 1337))",
 };
 
 const TUPLE_CONS_API: SpecialAPI = SpecialAPI {
@@ -379,18 +358,16 @@
 };
 
 const TUPLE_GET_API: SpecialAPI = SpecialAPI {
-<<<<<<< HEAD
+    name: "get",
     input_type: "KeyName, Tuple|Optional<Tuple>",
-=======
-    name: "get",
-    input_type: "KeyName, Tuple|Void",
->>>>>>> 72fbea1f
     output_type: "AnyType",
     signature: "(get key-name tuple)",
     description: "The `get` function fetches the value associated with a given key from the supplied typed tuple.
-If a Void value is supplied as the inputted tuple, `get` returns Void.",
+If an Optional value is supplied as the inputted tuple, `get` will return an Optional type of the specified key in
+the tuple.",
     example: "(get id (tuple (name \"blockstack\") (id 1337))) ;; Returns 1337
-(get id 'null) ;; Returns 'null
+(get id (fetch-entry names-map (tuple (name \"blockstack\")))) ;; Returns (some 1337)
+(get id (fetch-entry names-map (tuple (name \"non-existent\")))) ;; Returns (none)
 "
 };
 
@@ -434,15 +411,9 @@
     signature: "(contract-call! contract-name function-name arg0 arg1 ...)",
     description: "The `contract-call!` function executes the given public function of the given contract.
 This function _may not_ be used to call a public function defined in the current contract. If the public
-<<<<<<< HEAD
 function returns _err_, any database changes resulting from calling `contract-call!` are aborted.
 If the function returns _ok_, database changes have occurred.",
-    example: "(contract-call! tokens transfer 'SZ2J6ZY48GV1EZ5V2V5RB9MP66SW86PYKKQ9H6DPR 19) => (ok 1)"
-=======
-function returns _false_, any database changes resulting from calling `contract-call!` are aborted.
-If the function returns _true_, database changes have occurred.",
-    example: "(contract-call! tokens transfer 'SZ2J6ZY48GV1EZ5V2V5RB9MP66SW86PYKKQ9H6DPR 19) ;; Returns 'true"
->>>>>>> 72fbea1f
+    example: "(contract-call! tokens transfer 'SZ2J6ZY48GV1EZ5V2V5RB9MP66SW86PYKKQ9H6DPR 19) ;; Returns (ok 1)"
 };
 
 const AS_CONTRACT_API: SpecialAPI = SpecialAPI {
@@ -465,7 +436,7 @@
 option. If the argument is a response type, and the argument is an `(ok ...)` response, `expects!` will
 return the inner value of the `ok`. If the supplied argument is either an `(err ...)` or a `(none)` value,
 `expects!` will _return_ `thrown-value` from the current function, exiting the current control-flow.",
-    example: "(expects! (fetch-entry names-map (tuple (name \"blockstack\"))) (err 1)) => (tuple (id 1337))",
+    example: "(expects! (fetch-entry names-map (tuple (name \"blockstack\"))) (err 1)) ;; Returns (tuple (id 1337))",
 };
 
 const DEFAULT_TO_API: SpecialAPI = SpecialAPI {
@@ -475,8 +446,8 @@
     description: "The `default-to` function attempts to 'unpack' the second argument: if the argument is
 a `(some ...)` option, it will return the inner value of the option. If the second argument is a `(none)` value,
 `default-to` will return the value of `default-value`.",
-    example: "(default-to 0 (get id (fetch-entry names-map (tuple (name \"blockstack\"))))) => 1337
-(default-to 0 (get id (fetch-entry names-map (tuple (name \"non-existant\"))))) => 0
+    example: "(default-to 0 (get id (fetch-entry names-map (tuple (name \"blockstack\"))))) ;; Returns 1337
+(default-to 0 (get id (fetch-entry names-map (tuple (name \"non-existant\"))))) ;; Returns 0
 ",
 };
 
@@ -487,7 +458,7 @@
     description: "The `ok` function constructs a response type from the input value. This is used for
 creating return values in public functions. An _ok_ value indicates that any database changes during
 the processing of the function should materialize.",
-    example: "(ok 1) => (ok 1)",
+    example: "(ok 1) ;; Returns (ok 1)",
 };
 
 const CONS_ERR_API: SpecialAPI = SpecialAPI {
@@ -497,7 +468,7 @@
     description: "The `err` function constructs a response type from the input value. This is used for
 creating return values in public functions. An _err_ value indicates that any database changes during
 the processing of the function should be rolled back.",
-    example: "(err 'true) => (err 'true)",
+    example: "(err 'true) ;; Returns (err 'true)",
 };
 
 const IS_OK_API: SpecialAPI = SpecialAPI {
@@ -506,8 +477,8 @@
     signature: "(is-ok? value)",
     description: "The `is-ok?` tests a supplied response value, returning true if the response was `ok`,
 and false if it was an `err`.",
-    example: "(is-ok? (ok 1)) => 'true
-(is-ok? (err 1)) => 'false",
+    example: "(is-ok? (ok 1)) ;; Returns 'true
+(is-ok? (err 1)) ;; Returns 'false",
 };
 
 const IS_NONE_API: SpecialAPI = SpecialAPI {
@@ -516,8 +487,8 @@
     signature: "(is-none? value)",
     description: "The `is-none?` tests a supplied option value, returning true if the option value is `(none)`,
 and false if it is a `(some ...)`.",
-    example: "(is-none? (get id (fetch-entry names-map (tuple (name \"blockstack\"))))) => 'false
-(is-none? (get id (fetch-entry names-map (tuple (name \"non-existant\"))))) => 'true"
+    example: "(is-none? (get id (fetch-entry names-map (tuple (name \"blockstack\"))))) ;; Returns 'false
+(is-none? (get id (fetch-entry names-map (tuple (name \"non-existant\"))))) ;; Returns 'true"
 };
 
 const GET_BLOCK_INFO_API: SpecialAPI = SpecialAPI {
