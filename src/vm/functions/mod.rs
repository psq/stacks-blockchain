pub mod define;
pub mod tuples;
mod lists;
mod arithmetic;
mod boolean;
mod database;
mod options;
mod assets;

use std::convert::TryInto;
use vm::errors::{CheckErrors, RuntimeErrorType, ShortReturnType, InterpreterResult as Result, check_argument_count, check_arguments_at_least};
use vm::types::{Value, PrincipalData, ResponseData, TypeSignature};
use vm::callables::CallableType;
use vm::representations::{SymbolicExpression, SymbolicExpressionType, ClarityName};
use vm::representations::SymbolicExpressionType::{List, Atom};
use vm::{LocalContext, Environment, eval};
use util::hash;

define_named_enum!(NativeFunctions {
    Add("+"),
    Subtract("-"),
    Multiply("*"),
    Divide("/"),
    CmpGeq(">="),
    CmpLeq("<="),
    CmpLess("<"),
    CmpGreater(">"),
    ToInt("to-int"),
    ToUInt("to-uint"),
    Modulo("mod"),
    Power("pow"),
    BitwiseXOR("xor"),
    And("and"),
    Or("or"),
    Not("not"),
    Equals("eq?"),
    If("if"),
    Let("let"),
    Map("map"),
    Fold("fold"),
    Len("len"),
    ListCons("list"),
    FetchVar("var-get"),
    SetVar("var-set!"),
    FetchEntry("map-get"),
    FetchContractEntry("contract-map-get"),
    SetEntry("map-set!"),
    InsertEntry("map-insert!"),
    DeleteEntry("map-delete!"),
    TupleCons("tuple"),
    TupleGet("get"),
    Begin("begin"),
    Hash160("hash160"),
    Sha256("sha256"),
    Sha512("sha512"),
    Sha512Trunc256("sha512/256"),
    Keccak256("keccak256"),
    Print("print"),
    ContractCall("contract-call!"),
    AsContract("as-contract"),
    AtBlock("at-block"),
    GetBlockInfo("get-block-info"),
    ConsError("err"),
    ConsOkay("ok"),
    ConsSome("some"),
    DefaultTo("default-to"),
    Asserts("asserts!"),
    Expects("expects!"),
    ExpectsErr("expects-err!"),
    IsOkay("is-ok?"),
    IsNone("is-none?"),
    Filter("filter"),
    GetTokenBalance("ft-get-balance"),
    GetAssetOwner("nft-get-owner"),
    TransferToken("ft-transfer!"),
    TransferAsset("nft-transfer!"),
    MintAsset("nft-mint!"),
    MintToken("ft-mint!"),
});

pub fn lookup_reserved_functions(name: &str) -> Option<CallableType> {
    use vm::functions::NativeFunctions::*;
    if let Some(native_function) = NativeFunctions::lookup_by_name(name) {
        let callable = match native_function {
            Add => CallableType::NativeFunction("native_add", &arithmetic::native_add),
            Subtract => CallableType::NativeFunction("native_sub", &arithmetic::native_sub),
            Multiply => CallableType::NativeFunction("native_mul", &arithmetic::native_mul),
            Divide => CallableType::NativeFunction("native_div", &arithmetic::native_div),
            CmpGeq => CallableType::NativeFunction("native_geq", &arithmetic::native_geq),
            CmpLeq => CallableType::NativeFunction("native_leq", &arithmetic::native_leq),
            CmpLess => CallableType::NativeFunction("native_le", &arithmetic::native_le),
            CmpGreater => CallableType::NativeFunction("native_ge", &arithmetic::native_ge),
            ToUInt => CallableType::NativeFunction("native_to_uint", &arithmetic::native_to_uint),
            ToInt => CallableType::NativeFunction("native_to_int", &arithmetic::native_to_int),
            Modulo => CallableType::NativeFunction("native_mod", &arithmetic::native_mod),
            Power => CallableType::NativeFunction("native_pow", &arithmetic::native_pow),
            BitwiseXOR => CallableType::NativeFunction("native_xor", &arithmetic::native_xor),
            And => CallableType::SpecialFunction("native_and", &boolean::special_and),
            Or => CallableType::SpecialFunction("native_or", &boolean::special_or),
            Not => CallableType::NativeFunction("native_not", &boolean::native_not),
            Equals => CallableType::NativeFunction("native_eq", &native_eq),
            If => CallableType::SpecialFunction("native_if", &special_if),
            Let => CallableType::SpecialFunction("native_let", &special_let),
            FetchVar => CallableType::SpecialFunction("native_var-get", &database::special_fetch_variable),
            SetVar => CallableType::SpecialFunction("native_set-var", &database::special_set_variable),
            Map => CallableType::SpecialFunction("native_map", &lists::list_map),
            Filter => CallableType::SpecialFunction("native_filter", &lists::list_filter),
            Fold => CallableType::SpecialFunction("native_fold", &lists::list_fold),
            Len => CallableType::SpecialFunction("native_len", &lists::list_len),
            ListCons => CallableType::NativeFunction("native_cons", &lists::list_cons),
            FetchEntry => CallableType::SpecialFunction("native_map-get", &database::special_fetch_entry),
            FetchContractEntry => CallableType::SpecialFunction("native_contract-map-get", &database::special_fetch_contract_entry),
            SetEntry => CallableType::SpecialFunction("native_set-entry", &database::special_set_entry),
            InsertEntry => CallableType::SpecialFunction("native_insert-entry", &database::special_insert_entry),
            DeleteEntry => CallableType::SpecialFunction("native_delete-entry", &database::special_delete_entry),
            TupleCons => CallableType::SpecialFunction("native_tuple", &tuples::tuple_cons),
            TupleGet => CallableType::SpecialFunction("native_get-tuple", &tuples::tuple_get),
            Begin => CallableType::NativeFunction("native_begin", &native_begin),
            Hash160 => CallableType::NativeFunction("native_hash160", &native_hash160),
            Sha256 => CallableType::NativeFunction("native_sha256", &native_sha256),
            Sha512 => CallableType::NativeFunction("native_sha512", &native_sha512),
            Sha512Trunc256 => CallableType::NativeFunction("native_sha512trunc256", &native_sha512trunc256),
            Keccak256 => CallableType::NativeFunction("native_keccak256", &native_keccak256),
            Print => CallableType::NativeFunction("native_print", &native_print),
            ContractCall => CallableType::SpecialFunction("native_contract-call", &database::special_contract_call),
            AsContract => CallableType::SpecialFunction("native_as-contract", &special_as_contract),
            GetBlockInfo => CallableType::SpecialFunction("native_get_block_info", &database::special_get_block_info),
            ConsSome => CallableType::NativeFunction("native_some", &options::native_some),
            ConsOkay => CallableType::NativeFunction("native_okay", &options::native_okay),
            ConsError => CallableType::NativeFunction("native_error", &options::native_error),
            DefaultTo => CallableType::NativeFunction("native_default_to", &options::native_default_to),
            Asserts => CallableType::SpecialFunction("native_asserts", &special_asserts),
            Expects => CallableType::NativeFunction("native_expects", &options::native_expects),
            ExpectsErr => CallableType::NativeFunction("native_expects_err", &options::native_expects_err),
            IsOkay => CallableType::NativeFunction("native_is_okay", &options::native_is_okay),
            IsNone => CallableType::NativeFunction("native_is_none", &options::native_is_none),
            MintAsset => CallableType::SpecialFunction("special_mint_asset", &assets::special_mint_asset),
            MintToken => CallableType::SpecialFunction("special_mint_token", &assets::special_mint_token),
            TransferAsset => CallableType::SpecialFunction("special_transfer_asset", &assets::special_transfer_asset),
            TransferToken => CallableType::SpecialFunction("special_transfer_token", &assets::special_transfer_token),
            GetTokenBalance => CallableType::SpecialFunction("special_get_balance", &assets::special_get_balance),
            GetAssetOwner => CallableType::SpecialFunction("special_get_owner", &assets::special_get_owner),
            AtBlock => CallableType::SpecialFunction("special_at_block", &database::special_at_block),
        };
        Some(callable)
    } else {
        None
    }
}

fn native_eq(args: &[Value]) -> Result<Value> {
    // TODO: this currently uses the derived equality checks of Value,
    //   however, that's probably not how we want to implement equality
    //   checks on the ::ListTypes

    if args.len() < 2 {
        Ok(Value::Bool(true))
    } else {
        let first = &args[0];
        // check types:
        let mut arg_type = TypeSignature::type_of(first);
        for x in args.iter() {
            arg_type = TypeSignature::least_supertype(&TypeSignature::type_of(x), &arg_type)?;
            if x != first {
                return Ok(Value::Bool(false))
            }
        }
        Ok(Value::Bool(true))
    }
}

macro_rules! native_hash_func {
    ($name:ident, $module:ty) => {
        fn $name(args: &[Value]) -> Result<Value> {
            check_argument_count(1, args)?;

            let input = &args[0];
            let bytes = match input {
                Value::Int(value) => Ok(value.to_le_bytes().to_vec()),
                Value::Buffer(value) => Ok(value.data.clone()),
                _ => Err(CheckErrors::UnionTypeValueError(vec![TypeSignature::IntType, TypeSignature::max_buffer()], input.clone()))
            }?;
            let hash = <$module>::from_data(&bytes);
            Value::buff_from(hash.as_bytes().to_vec())
        }
    }
}

native_hash_func!(native_hash160, hash::Hash160);
native_hash_func!(native_sha256, hash::Sha256Sum);
native_hash_func!(native_sha512, hash::Sha512Sum);
native_hash_func!(native_sha512trunc256, hash::Sha512Trunc256Sum);
native_hash_func!(native_keccak256, hash::Keccak256Hash);

fn native_begin(args: &[Value]) -> Result<Value> {
    match args.last() {
        Some(v) => Ok(v.clone()),
        None => Err(CheckErrors::RequiresAtLeastArguments(1,0).into())
    }
}

fn native_print(args: &[Value]) -> Result<Value> {
    check_argument_count(1, args)?;

    if cfg!(feature = "developer-mode") {
        eprintln!("{:?}", args[0]);
    }
    Ok(args[0].clone())
}

fn special_if(args: &[SymbolicExpression], env: &mut Environment, context: &LocalContext) -> Result<Value> {
    check_argument_count(3, args)?;

    // handle the conditional clause.
    let conditional = eval(&args[0], env, context)?;
    match conditional {
        Value::Bool(result) => {
            if result {
                eval(&args[1], env, context)
            } else {
                eval(&args[2], env, context)
            }
        },
        _ => Err(CheckErrors::TypeValueError(TypeSignature::BoolType, conditional).into())
    }
}

<<<<<<< HEAD
=======
fn special_asserts(args: &[SymbolicExpression], env: &mut Environment, context: &LocalContext) -> Result<Value> {
    check_argument_count(2, args)?;

    // handle the conditional clause.
    let conditional = eval(&args[0], env, context)?;

    match conditional {
        Value::Bool(result) => {
            if result {
                Ok(conditional)
            } else {
                let thrown = eval(&args[1], env, context)?;
                Err(ShortReturnType::AssertionFailed(thrown.clone()).into())
            }
        },
        _ => Err(CheckErrors::TypeValueError(TypeSignature::BoolType, conditional).into())
    }
}

>>>>>>> a2a6f125
pub fn handle_binding_list <F, E> (bindings: &[SymbolicExpression], mut handler: F) -> std::result::Result<(), E>
where F: FnMut(&ClarityName, &SymbolicExpression) -> std::result::Result<(), E>,
      E: From<CheckErrors>
{
    for binding in bindings.iter() {
        let binding_expression = binding.match_list()
            .ok_or(CheckErrors::BadSyntaxBinding)?;
        if binding_expression.len() != 2 {
            return Err(CheckErrors::BadSyntaxBinding.into());
        }
        let var_name = binding_expression[0].match_atom()
            .ok_or(CheckErrors::BadSyntaxBinding)?;
        let var_sexp = &binding_expression[1];

        handler(var_name, var_sexp)?;
    }
    Ok(())
}

pub fn parse_eval_bindings(bindings: &[SymbolicExpression],
                       env: &mut Environment, context: &LocalContext)-> Result<Vec<(ClarityName, Value)>> {
    let mut result = Vec::new();
    handle_binding_list(bindings, |var_name, var_sexp| {
        eval(var_sexp, env, context)
            .and_then(|value| {
                result.push((var_name.clone(), value));
                Ok(()) })
    })?;

    Ok(result)
}

fn special_let(args: &[SymbolicExpression], env: &mut Environment, context: &LocalContext) -> Result<Value> {
    use vm::is_reserved;

    // (let ((x 1) (y 2)) (+ x y)) -> 3
    // arg0 => binding list
    // arg1..n => body
    check_arguments_at_least(2, args)?;

    // create a new context.
    let mut inner_context = context.extend()?;

    let bindings = args[0].match_list()
        .ok_or(CheckErrors::BadLetSyntax)?;

    // parse and eval the bindings.
    let mut binding_results = parse_eval_bindings(bindings, env, context)?;
    for (binding_name, binding_value) in binding_results.drain(..) {
        if is_reserved(&binding_name) ||
           env.contract_context.lookup_function(&binding_name).is_some() ||
           inner_context.lookup_variable(&binding_name).is_some() {
            return Err(CheckErrors::NameAlreadyUsed(binding_name.into()).into())
        }
        inner_context.variables.insert(binding_name, binding_value);
    }

    // evaluate the let-bodies

    let mut last_result = None;
    for body in args[1..].iter() {
        let body_result = eval(&body, env, &inner_context)?;
        last_result.replace(body_result);
    }

    // last_result should always be Some(...), because of the arg len check above.
    Ok(last_result.unwrap())
}

fn special_as_contract(args: &[SymbolicExpression], env: &mut Environment, context: &LocalContext) -> Result<Value> {
    // (as-contract (..))
    // arg0 => body
    check_argument_count(1, args)?;

    // nest an environment.
    let contract_principal = Value::Principal(PrincipalData::Contract(env.contract_context.contract_identifier.clone()));
    let mut nested_env = env.nest_as_principal(contract_principal);

    eval(&args[0], &mut nested_env, context)
}<|MERGE_RESOLUTION|>--- conflicted
+++ resolved
@@ -225,8 +225,6 @@
     }
 }
 
-<<<<<<< HEAD
-=======
 fn special_asserts(args: &[SymbolicExpression], env: &mut Environment, context: &LocalContext) -> Result<Value> {
     check_argument_count(2, args)?;
 
@@ -246,7 +244,6 @@
     }
 }
 
->>>>>>> a2a6f125
 pub fn handle_binding_list <F, E> (bindings: &[SymbolicExpression], mut handler: F) -> std::result::Result<(), E>
 where F: FnMut(&ClarityName, &SymbolicExpression) -> std::result::Result<(), E>,
       E: From<CheckErrors>
