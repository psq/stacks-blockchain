--- conflicted
+++ resolved
@@ -405,11 +405,8 @@
             CheckErrors::TypeAlreadyAnnotatedFailure | CheckErrors::CheckerImplementationFailure => {
                 format!("internal error - please file an issue on github.com/blockstack/blockstack-core")
             },
-<<<<<<< HEAD
             CheckErrors::UncheckedIntermediaryResponses => format!("intermediary responses in consecutive statements must be checked"),
-=======
             CheckErrors::CostComputationFailed(s) => format!("contract cost computation failed: {}", s),
->>>>>>> 8f3dd7b0
         }
     }
 
