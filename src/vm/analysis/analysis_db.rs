use std::collections::{HashMap, BTreeMap};

use vm::types::{TypeSignature, FunctionType, QualifiedContractIdentifier};
<<<<<<< HEAD
use vm::types::signatures::FunctionSignature;
use vm::database::{KeyValueStorage, ClaritySerializable, ClarityDeserializable, RollbackWrapper};
=======
use vm::database::{ClaritySerializable, ClarityDeserializable,
                   RollbackWrapper, MarfedKV, ClarityBackingStore};
>>>>>>> c3038ecc
use vm::analysis::errors::{CheckError, CheckErrors, CheckResult};
use vm::analysis::type_checker::{ContractAnalysis};
use vm::representations::{ClarityName};

pub struct AnalysisDatabase <'a> {
    store: RollbackWrapper <'a>
}

impl ClaritySerializable for ContractAnalysis {
    fn serialize(&self) -> String {
        serde_json::to_string(self)
            .expect("Failed to serialize vm.Value")
    }
}

impl ClarityDeserializable<ContractAnalysis> for ContractAnalysis {
    fn deserialize(json: &str) -> Self {
        serde_json::from_str(json)
            .expect("Failed to serialize vm.Value")
    }
}

impl <'a> AnalysisDatabase <'a> {
    pub fn new(store: &'a mut dyn ClarityBackingStore) -> AnalysisDatabase<'a> {
        AnalysisDatabase {
            store: RollbackWrapper::new(store)
        }
    }

    pub fn execute <F, T, E> (&mut self, f: F) -> Result<T,E> where F: FnOnce(&mut Self) -> Result<T,E>, {
        self.begin();
        let result = f(self)
            .or_else(|e| {
                self.roll_back();
                Err(e)
            })?;
        self.commit();
        Ok(result)
    }

    pub fn begin(&mut self) {
        self.store.nest();
    }

    pub fn commit(&mut self) {
        self.store.commit();
    }

    pub fn roll_back(&mut self) {
        self.store.rollback();
    }

    fn storage_key() -> &'static str {
        "analysis"
    }

    // used by tests to ensure that
    //   the contract -> contract hash key exists in the marf
    //    even if the contract isn't published.
    #[cfg(test)]
    pub fn test_insert_contract_hash(&mut self, contract_identifier: &QualifiedContractIdentifier) {
        use util::hash::Sha512Trunc256Sum;
        self.store.prepare_for_contract_metadata(contract_identifier, Sha512Trunc256Sum([0; 32]));
    }

    fn load_contract(&mut self, contract_identifier: &QualifiedContractIdentifier) -> Option<ContractAnalysis> {
        self.store.get_metadata(contract_identifier, AnalysisDatabase::storage_key())
            // treat NoSuchContract error thrown by get_metadata as an Option::None --
            //    the analysis will propagate that as a CheckError anyways.
            .ok()?
            .map(|x| ContractAnalysis::deserialize(&x))
    }

    pub fn insert_contract(&mut self, contract_identifier: &QualifiedContractIdentifier, contract: &ContractAnalysis) -> CheckResult<()> {
        let key = AnalysisDatabase::storage_key();
        if self.store.has_metadata_entry(contract_identifier, key) {
            return Err(CheckErrors::ContractAlreadyExists(contract_identifier.to_string()).into())
        }
<<<<<<< HEAD
        println!("INSERTING {:?}", contract);
        self.put(&key, contract);
=======
        self.store.insert_metadata(contract_identifier, key, &contract.serialize());
>>>>>>> c3038ecc
        Ok(())
    }

    pub fn get_public_function_type(&mut self, contract_identifier: &QualifiedContractIdentifier, function_name: &str) -> CheckResult<Option<FunctionType>> {
        let contract = self.load_contract(contract_identifier)
            .ok_or(CheckErrors::NoSuchContract(contract_identifier.to_string()))?;
        Ok(contract.get_public_function_type(function_name)
           .cloned())
    }

    pub fn get_read_only_function_type(&mut self, contract_identifier: &QualifiedContractIdentifier, function_name: &str) -> CheckResult<Option<FunctionType>> {
        let contract = self.load_contract(contract_identifier)
            .ok_or(CheckErrors::NoSuchContract(contract_identifier.to_string()))?;
        Ok(contract.get_read_only_function_type(function_name)
           .cloned())
    }

    pub fn get_defined_trait(&mut self, contract_identifier: &QualifiedContractIdentifier, trait_name: &str) -> CheckResult<Option<BTreeMap<ClarityName, FunctionSignature>>> {
        let contract = self.load_contract(contract_identifier)
            .ok_or(CheckErrors::NoSuchContract(contract_identifier.to_string()))?;
        Ok(contract.get_defined_trait(trait_name)
           .cloned())
    }

    pub fn get_map_type(&mut self, contract_identifier: &QualifiedContractIdentifier, map_name: &str) -> CheckResult<(TypeSignature, TypeSignature)> {
        let contract = self.load_contract(contract_identifier)
            .ok_or(CheckErrors::NoSuchContract(contract_identifier.to_string()))?;
        let map_type = contract.get_map_type(map_name)
            .ok_or(CheckErrors::NoSuchMap(map_name.to_string()))?;
        Ok(map_type.clone())
    }

}<|MERGE_RESOLUTION|>--- conflicted
+++ resolved
@@ -1,13 +1,9 @@
 use std::collections::{HashMap, BTreeMap};
 
 use vm::types::{TypeSignature, FunctionType, QualifiedContractIdentifier};
-<<<<<<< HEAD
 use vm::types::signatures::FunctionSignature;
-use vm::database::{KeyValueStorage, ClaritySerializable, ClarityDeserializable, RollbackWrapper};
-=======
 use vm::database::{ClaritySerializable, ClarityDeserializable,
                    RollbackWrapper, MarfedKV, ClarityBackingStore};
->>>>>>> c3038ecc
 use vm::analysis::errors::{CheckError, CheckErrors, CheckResult};
 use vm::analysis::type_checker::{ContractAnalysis};
 use vm::representations::{ClarityName};
@@ -86,12 +82,8 @@
         if self.store.has_metadata_entry(contract_identifier, key) {
             return Err(CheckErrors::ContractAlreadyExists(contract_identifier.to_string()).into())
         }
-<<<<<<< HEAD
         println!("INSERTING {:?}", contract);
-        self.put(&key, contract);
-=======
         self.store.insert_metadata(contract_identifier, key, &contract.serialize());
->>>>>>> c3038ecc
         Ok(())
     }
 
