// Copyright (C) 2013-2020 Blocstack PBC, a public benefit corporation
// Copyright (C) 2020 Stacks Open Internet Foundation
//
// This program is free software: you can redistribute it and/or modify
// it under the terms of the GNU General Public License as published by
// the Free Software Foundation, either version 3 of the License, or
// (at your option) any later version.
//
// This program is distributed in the hope that it will be useful,
// but WITHOUT ANY WARRANTY; without even the implied warranty of
// MERCHANTABILITY or FITNESS FOR A PARTICULAR PURPOSE.  See the
// GNU General Public License for more details.
//
// You should have received a copy of the GNU General Public License
// along with this program.  If not, see <http://www.gnu.org/licenses/>.

use std::collections::{HashMap, VecDeque};
use std::convert::{TryFrom, TryInto};
use std::time::Duration;

use burnchains::{
    db::{BurnchainBlockData, BurnchainDB},
    Address, Burnchain, BurnchainBlockHeader, BurnchainHeaderHash, Error as BurnchainError, Txid,
};
use chainstate::burn::{
    db::sortdb::{PoxId, SortitionDB, SortitionId},
    operations::leader_block_commit::RewardSetInfo,
    operations::BlockstackOperationType,
    BlockHeaderHash, BlockSnapshot, ConsensusHash,
};
use chainstate::stacks::{
<<<<<<< HEAD
    boot::STACKS_BOOT_CODE_CONTRACT_ADDRESS_STR,
    db::{ClarityTx, StacksChainState, StacksHeaderInfo},
=======
    boot::STACKS_BOOT_CODE_CONTRACT_ADDRESS,
    db::{accounts::MinerReward, ClarityTx, MinerRewardInfo, StacksChainState, StacksHeaderInfo},
>>>>>>> 5db281cf
    events::StacksTransactionReceipt,
    Error as ChainstateError, StacksAddress, StacksBlock, StacksBlockHeader, StacksBlockId,
};
use monitoring::increment_stx_blocks_processed_counter;
use util::db::Error as DBError;
use vm::{
    costs::ExecutionCost,
    types::{PrincipalData, QualifiedContractIdentifier},
    Value,
};

pub mod comm;
use chainstate::stacks::index::MarfTrieId;

#[cfg(test)]
pub mod tests;

pub use self::comm::CoordinatorCommunication;

use chainstate::coordinator::comm::{
    ArcCounterCoordinatorNotices, CoordinatorEvents, CoordinatorNotices, CoordinatorReceivers,
};

/// The 3 different states for the current
///  reward cycle's relationship to its PoX anchor
#[derive(Debug, PartialEq)]
pub enum PoxAnchorBlockStatus {
    SelectedAndKnown(BlockHeaderHash, Vec<StacksAddress>),
    SelectedAndUnknown(BlockHeaderHash),
    NotSelected,
}

#[derive(Debug, PartialEq)]
pub struct RewardCycleInfo {
    pub anchor_status: PoxAnchorBlockStatus,
}

impl RewardCycleInfo {
    pub fn selected_anchor_block(&self) -> Option<&BlockHeaderHash> {
        use self::PoxAnchorBlockStatus::*;
        match self.anchor_status {
            SelectedAndUnknown(ref block) | SelectedAndKnown(ref block, _) => Some(block),
            NotSelected => None,
        }
    }
    pub fn is_reward_info_known(&self) -> bool {
        use self::PoxAnchorBlockStatus::*;
        match self.anchor_status {
            SelectedAndUnknown(_) => false,
            SelectedAndKnown(_, _) | NotSelected => true,
        }
    }
    pub fn known_selected_anchor_block(&self) -> Option<&Vec<StacksAddress>> {
        use self::PoxAnchorBlockStatus::*;
        match self.anchor_status {
            SelectedAndUnknown(_) => None,
            SelectedAndKnown(_, ref reward_set) => Some(reward_set),
            NotSelected => None,
        }
    }
    pub fn known_selected_anchor_block_owned(self) -> Option<Vec<StacksAddress>> {
        use self::PoxAnchorBlockStatus::*;
        match self.anchor_status {
            SelectedAndUnknown(_) => None,
            SelectedAndKnown(_, reward_set) => Some(reward_set),
            NotSelected => None,
        }
    }
}

pub trait BlockEventDispatcher {
    fn announce_block(
        &self,
        block: StacksBlock,
        metadata: StacksHeaderInfo,
        receipts: Vec<StacksTransactionReceipt>,
        parent: &StacksBlockId,
        winner_txid: Txid,
        matured_rewards: Vec<MinerReward>,
        matured_rewards_info: Option<MinerRewardInfo>,
    );

    /// called whenever a burn block is about to be
    ///  processed for sortition. note, in the event
    ///  of PoX forks, this will be called _multiple_
    ///  times for the same burnchain header hash.
    fn announce_burn_block(
        &self,
        burn_block: &BurnchainHeaderHash,
        rewards: Vec<(StacksAddress, u64)>,
        burns: u64,
    );

    fn dispatch_boot_receipts(&mut self, receipts: Vec<StacksTransactionReceipt>);
}

pub struct ChainsCoordinator<
    'a,
    T: BlockEventDispatcher,
    N: CoordinatorNotices,
    R: RewardSetProvider,
> {
    canonical_sortition_tip: Option<SortitionId>,
    canonical_chain_tip: Option<StacksBlockId>,
    canonical_pox_id: Option<PoxId>,
    burnchain_blocks_db: BurnchainDB,
    chain_state_db: StacksChainState,
    sortition_db: SortitionDB,
    burnchain: Burnchain,
    dispatcher: Option<&'a T>,
    reward_set_provider: R,
    notifier: N,
}

#[derive(Debug)]
pub enum Error {
    BurnchainBlockAlreadyProcessed,
    BurnchainError(BurnchainError),
    ChainstateError(ChainstateError),
    NonContiguousBurnchainBlock(BurnchainError),
    NoSortitions,
    FailedToProcessSortition(BurnchainError),
    DBError(DBError),
    NotPrepareEndBlock,
}

impl From<BurnchainError> for Error {
    fn from(o: BurnchainError) -> Error {
        Error::BurnchainError(o)
    }
}

impl From<ChainstateError> for Error {
    fn from(o: ChainstateError) -> Error {
        Error::ChainstateError(o)
    }
}

impl From<DBError> for Error {
    fn from(o: DBError) -> Error {
        Error::DBError(o)
    }
}

pub trait RewardSetProvider {
    fn get_reward_set(
        &self,
        current_burn_height: u64,
        chainstate: &mut StacksChainState,
        burnchain: &Burnchain,
        sortdb: &SortitionDB,
        block_id: &StacksBlockId,
    ) -> Result<Vec<StacksAddress>, Error>;
}

pub struct OnChainRewardSetProvider();

impl RewardSetProvider for OnChainRewardSetProvider {
    fn get_reward_set(
        &self,
        current_burn_height: u64,
        chainstate: &mut StacksChainState,
        burnchain: &Burnchain,
        sortdb: &SortitionDB,
        block_id: &StacksBlockId,
    ) -> Result<Vec<StacksAddress>, Error> {
        let registered_addrs =
            chainstate.get_reward_addresses(burnchain, sortdb, current_burn_height, block_id)?;

        let liquid_ustx = StacksChainState::get_stacks_block_header_info_by_index_block_hash(
            chainstate.headers_db(),
            block_id,
        )?
        .expect("CORRUPTION: Failed to look up block header info for PoX anchor block")
        .total_liquid_ustx;

        let (threshold, participation) = StacksChainState::get_reward_threshold_and_participation(
            &burnchain.pox_constants,
            &registered_addrs,
            liquid_ustx,
        );

        if !burnchain
            .pox_constants
            .enough_participation(participation, liquid_ustx)
        {
            info!("PoX reward cycle did not have enough participation. Defaulting to burn. participation={}, liquid_ustx={}, burn_height={}",
                  participation, liquid_ustx, current_burn_height);
            return Ok(vec![]);
        }

        Ok(StacksChainState::make_reward_set(
            threshold,
            registered_addrs,
        ))
    }
}

impl<'a, T: BlockEventDispatcher>
    ChainsCoordinator<'a, T, ArcCounterCoordinatorNotices, OnChainRewardSetProvider>
{
    pub fn run<F>(
        chain_state_path: &str,
        burnchain: Burnchain,
        stacks_mainnet: bool,
        stacks_chain_id: u32,
        initial_balances: Option<Vec<(PrincipalData, u64)>>,
        block_limit: ExecutionCost,
        dispatcher: &mut T,
        comms: CoordinatorReceivers,
        boot_block_exec: F,
    ) where
        F: FnOnce(&mut ClarityTx),
        T: BlockEventDispatcher,
    {
        let stacks_blocks_processed = comms.stacks_blocks_processed.clone();
        let sortitions_processed = comms.sortitions_processed.clone();

        let sortition_db = SortitionDB::open(&burnchain.get_db_path(), true).unwrap();
        let burnchain_blocks_db =
            BurnchainDB::open(&burnchain.get_burnchaindb_path(), false).unwrap();
        let (chain_state_db, receipts) = StacksChainState::open_and_exec(
            stacks_mainnet,
            stacks_chain_id,
            chain_state_path,
            initial_balances,
            |clarity_tx| {
                let burnchain = burnchain.clone();
                let contract = QualifiedContractIdentifier::parse(&format!(
                    "{}.pox",
                    STACKS_BOOT_CODE_CONTRACT_ADDRESS_STR
                ))
                .expect("Failed to construct boot code contract address");
                let sender = PrincipalData::from(contract.clone());

                clarity_tx.connection().as_transaction(|conn| {
                    conn.run_contract_call(
                        &sender,
                        &contract,
                        "set-burnchain-parameters",
                        &[
                            Value::UInt(burnchain.first_block_height as u128),
                            Value::UInt(burnchain.pox_constants.prepare_length as u128),
                            Value::UInt(burnchain.pox_constants.reward_cycle_length as u128),
                            Value::UInt(burnchain.pox_constants.pox_rejection_fraction as u128),
                        ],
                        |_, _| false,
                    )
                    .expect("Failed to set burnchain parameters in PoX contract");
                });
                boot_block_exec(clarity_tx)
            },
            block_limit,
        )
        .unwrap();
        dispatcher.dispatch_boot_receipts(receipts);

        let canonical_sortition_tip =
            SortitionDB::get_canonical_sortition_tip(sortition_db.conn()).unwrap();

        let arc_notices = ArcCounterCoordinatorNotices {
            stacks_blocks_processed,
            sortitions_processed,
        };

        let mut inst = ChainsCoordinator {
            canonical_chain_tip: None,
            canonical_sortition_tip: Some(canonical_sortition_tip),
            canonical_pox_id: None,
            burnchain_blocks_db,
            chain_state_db,
            sortition_db,
            burnchain,
            dispatcher: Some(dispatcher),
            notifier: arc_notices,
            reward_set_provider: OnChainRewardSetProvider(),
        };

        loop {
            // timeout so that we handle Ctrl-C a little gracefully
            match comms.wait_on() {
                CoordinatorEvents::NEW_STACKS_BLOCK => {
                    debug!("Received new stacks block notice");
                    if let Err(e) = inst.handle_new_stacks_block() {
                        warn!("Error processing new stacks block: {:?}", e);
                    }
                }
                CoordinatorEvents::NEW_BURN_BLOCK => {
                    debug!("Received new burn block notice");
                    if let Err(e) = inst.handle_new_burnchain_block() {
                        warn!("Error processing new burn block: {:?}", e);
                    }
                }
                CoordinatorEvents::STOP => {
                    debug!("Received stop notice");
                    return;
                }
                CoordinatorEvents::TIMEOUT => {}
            }
        }
    }
}

impl<'a, T: BlockEventDispatcher, U: RewardSetProvider> ChainsCoordinator<'a, T, (), U> {
    #[cfg(test)]
    pub fn test_new(
        burnchain: &Burnchain,
        path: &str,
        reward_set_provider: U,
    ) -> ChainsCoordinator<'a, T, (), U> {
        let burnchain = burnchain.clone();

        let sortition_db = SortitionDB::open(&burnchain.get_db_path(), true).unwrap();
        let burnchain_blocks_db =
            BurnchainDB::open(&burnchain.get_burnchaindb_path(), false).unwrap();
        let (chain_state_db, _) =
            StacksChainState::open(false, 0x80000000, &format!("{}/chainstate/", path)).unwrap();

        let canonical_sortition_tip =
            SortitionDB::get_canonical_sortition_tip(sortition_db.conn()).unwrap();

        ChainsCoordinator {
            canonical_chain_tip: None,
            canonical_sortition_tip: Some(canonical_sortition_tip),
            canonical_pox_id: None,
            burnchain_blocks_db,
            chain_state_db,
            sortition_db,
            burnchain,
            dispatcher: None,
            reward_set_provider,
            notifier: (),
        }
    }
}

pub fn get_next_recipients<U: RewardSetProvider>(
    sortition_tip: &BlockSnapshot,
    chain_state: &mut StacksChainState,
    sort_db: &mut SortitionDB,
    burnchain: &Burnchain,
    provider: &U,
) -> Result<Option<RewardSetInfo>, Error> {
    let reward_cycle_info = get_reward_cycle_info(
        sortition_tip.block_height + 1,
        &sortition_tip.burn_header_hash,
        &sortition_tip.sortition_id,
        burnchain,
        chain_state,
        sort_db,
        provider,
    )?;
    sort_db
        .get_next_block_recipients(
            sortition_tip,
            reward_cycle_info.as_ref(),
            burnchain.pox_constants.sunset_end,
        )
        .map_err(|e| Error::from(e))
}

/// returns None if this burnchain block is _not_ the start of a reward cycle
///         otherwise, returns the required reward cycle info for this burnchain block
///                     in our current sortition view:
///           * PoX anchor block
///           * Was PoX anchor block known?
pub fn get_reward_cycle_info<U: RewardSetProvider>(
    burn_height: u64,
    parent_bhh: &BurnchainHeaderHash,
    sortition_tip: &SortitionId,
    burnchain: &Burnchain,
    chain_state: &mut StacksChainState,
    sort_db: &SortitionDB,
    provider: &U,
) -> Result<Option<RewardCycleInfo>, Error> {
    if burnchain.is_reward_cycle_start(burn_height) {
        if burn_height >= burnchain.pox_constants.sunset_end {
            return Ok(Some(RewardCycleInfo {
                anchor_status: PoxAnchorBlockStatus::NotSelected,
            }));
        }

        info!("Beginning reward cycle. block_height={}", burn_height);
        let reward_cycle_info = {
            let ic = sort_db.index_handle(sortition_tip);
            ic.get_chosen_pox_anchor(&parent_bhh, &burnchain.pox_constants)
        }?;
        if let Some((consensus_hash, stacks_block_hash)) = reward_cycle_info {
            info!("Anchor block selected: {}", stacks_block_hash);
            let anchor_block_known = StacksChainState::is_stacks_block_processed(
                &chain_state.headers_db(),
                &consensus_hash,
                &stacks_block_hash,
            )?;
            let anchor_status = if anchor_block_known {
                let block_id =
                    StacksBlockHeader::make_index_block_hash(&consensus_hash, &stacks_block_hash);
                let reward_set = provider.get_reward_set(
                    burn_height,
                    chain_state,
                    burnchain,
                    sort_db,
                    &block_id,
                )?;
                PoxAnchorBlockStatus::SelectedAndKnown(stacks_block_hash, reward_set)
            } else {
                PoxAnchorBlockStatus::SelectedAndUnknown(stacks_block_hash)
            };
            Ok(Some(RewardCycleInfo { anchor_status }))
        } else {
            Ok(Some(RewardCycleInfo {
                anchor_status: PoxAnchorBlockStatus::NotSelected,
            }))
        }
    } else {
        Ok(None)
    }
}

fn dispatcher_announce_burn_ops<T: BlockEventDispatcher>(
    dispatcher: &T,
    burn_header: &BurnchainBlockHeader,
    ops: &[BlockstackOperationType],
) {
    let mut reward_recipients: HashMap<_, u64> = HashMap::new();
    let mut burn_amt = 0;
    for op in ops.iter() {
        if let BlockstackOperationType::LeaderBlockCommit(commit) = op {
            let amt_per_address = commit.burn_fee / (commit.commit_outs.len() as u64);
            for addr in commit.commit_outs.iter() {
                if addr.is_burn() {
                    burn_amt += amt_per_address;
                } else {
                    if let Some(prior_amt) = reward_recipients.get_mut(addr) {
                        *prior_amt += amt_per_address;
                    } else {
                        reward_recipients.insert(addr.clone(), amt_per_address);
                    }
                }
            }
        }
    }
    let reward_recipients_vec = reward_recipients.into_iter().collect();
    dispatcher.announce_burn_block(&burn_header.block_hash, reward_recipients_vec, burn_amt);
}

impl<'a, T: BlockEventDispatcher, N: CoordinatorNotices, U: RewardSetProvider>
    ChainsCoordinator<'a, T, N, U>
{
    pub fn handle_new_stacks_block(&mut self) -> Result<(), Error> {
        if let Some(pox_anchor) = self.process_ready_blocks()? {
            self.process_new_pox_anchor(pox_anchor)
        } else {
            Ok(())
        }
    }

    pub fn handle_new_burnchain_block(&mut self) -> Result<(), Error> {
        // Retrieve canonical burnchain chain tip from the BurnchainBlocksDB
        let canonical_burnchain_tip = self.burnchain_blocks_db.get_canonical_chain_tip()?;

        // Retrieve canonical pox id (<=> reward cycle id)
        let mut canonical_sortition_tip = self
            .canonical_sortition_tip
            .clone()
            .expect("FAIL: no canonical sortition tip");

        // Retrieve all the direct ancestors of this block with an unprocessed sortition
        let mut cursor = canonical_burnchain_tip.block_hash.clone();
        let mut sortitions_to_process = VecDeque::new();

        // We halt the ancestry research as soon as we find a processed parent
        while !(self
            .sortition_db
            .is_sortition_processed(&cursor, &canonical_sortition_tip)?)
        {
            let current_block = self
                .burnchain_blocks_db
                .get_burnchain_block(&cursor)
                .map_err(|e| {
                    warn!(
                        "ChainsCoordinator: could not retrieve  block burnhash={}",
                        &cursor
                    );
                    Error::NonContiguousBurnchainBlock(e)
                })?;

            let parent = current_block.header.parent_block_hash.clone();
            sortitions_to_process.push_front(current_block);
            cursor = parent;
        }

        for unprocessed_block in sortitions_to_process.drain(..) {
            let BurnchainBlockData { header, ops } = unprocessed_block;

            if let Some(dispatcher) = self.dispatcher {
                dispatcher_announce_burn_ops(dispatcher, &header, &ops);
            }

            let sortition_tip_snapshot = SortitionDB::get_block_snapshot(
                self.sortition_db.conn(),
                &canonical_sortition_tip,
            )?
            .expect("BUG: no data for sortition");

            // at this point, we need to figure out if the sortition we are
            //  about to process is the first block in reward cycle.
            let reward_cycle_info = self.get_reward_cycle_info(&header)?;
            let next_snapshot = self
                .sortition_db
                .evaluate_sortition(
                    &header,
                    ops,
                    &self.burnchain,
                    &canonical_sortition_tip,
                    reward_cycle_info,
                )
                .map_err(|e| {
                    error!("ChainsCoordinator: unable to evaluate sortition {:?}", e);
                    Error::FailedToProcessSortition(e)
                })?
                .0;

            let sortition_id = next_snapshot.sortition_id;

            self.notifier.notify_sortition_processed();

            debug!(
                "Sortition processed: {} (tip {} height {})",
                &sortition_id, &next_snapshot.burn_header_hash, next_snapshot.block_height
            );

            if sortition_tip_snapshot.block_height < header.block_height {
                // bump canonical sortition...
                self.canonical_sortition_tip = Some(sortition_id.clone());
                canonical_sortition_tip = sortition_id;
            }

            if let Some(pox_anchor) = self.process_ready_blocks()? {
                return self.process_new_pox_anchor(pox_anchor);
            }
        }

        Ok(())
    }

    /// returns None if this burnchain block is _not_ the start of a reward cycle
    ///         otherwise, returns the required reward cycle info for this burnchain block
    ///                     in our current sortition view:
    ///           * PoX anchor block
    ///           * Was PoX anchor block known?
    pub fn get_reward_cycle_info(
        &mut self,
        burn_header: &BurnchainBlockHeader,
    ) -> Result<Option<RewardCycleInfo>, Error> {
        let sortition_tip = self
            .canonical_sortition_tip
            .as_ref()
            .expect("FATAL: Processing anchor block, but no known sortition tip");
        get_reward_cycle_info(
            burn_header.block_height,
            &burn_header.parent_block_hash,
            sortition_tip,
            &self.burnchain,
            &mut self.chain_state_db,
            &self.sortition_db,
            &self.reward_set_provider,
        )
    }

    ///
    /// Process any ready staging blocks until there are either:
    ///   * there are no more to process
    ///   * a PoX anchor block is processed which invalidates the current PoX fork
    ///
    /// Returns Some(StacksBlockId) if such an anchor block is discovered,
    ///   otherwise returns None
    ///
    fn process_ready_blocks(&mut self) -> Result<Option<BlockHeaderHash>, Error> {
        let canonical_sortition_tip = self.canonical_sortition_tip.as_ref().expect(
            "FAIL: processing a new Stacks block, but don't have a canonical sortition tip",
        );

        let sortdb_handle = self.sortition_db.tx_handle_begin(canonical_sortition_tip)?;
        let mut processed_blocks = self.chain_state_db.process_blocks(sortdb_handle, 1)?;

        while let Some(block_result) = processed_blocks.pop() {
            if let (Some(block_receipt), _) = block_result {
                // only bump the coordinator's state if the processed block
                //   is in our sortition fork
                //  TODO: we should update the staging block logic to prevent
                //    blocks like these from getting processed at all.
                let in_sortition_set = self.sortition_db.is_stacks_block_in_sortition_set(
                    canonical_sortition_tip,
                    &block_receipt.header.anchored_header.block_hash(),
                )?;
                if in_sortition_set {
                    let new_canonical_block_snapshot = SortitionDB::get_block_snapshot(
                        self.sortition_db.conn(),
                        canonical_sortition_tip,
                    )?
                    .expect(&format!(
                        "FAIL: could not find data for the canonical sortition {}",
                        canonical_sortition_tip
                    ));
                    let new_canonical_stacks_block =
                        new_canonical_block_snapshot.get_canonical_stacks_block_id();
                    self.canonical_chain_tip = Some(new_canonical_stacks_block);
                    debug!("Bump blocks processed");
                    self.notifier.notify_stacks_block_processed();
                    increment_stx_blocks_processed_counter();
                    let block_hash = block_receipt.header.anchored_header.block_hash();

                    if let Some(dispatcher) = self.dispatcher {
                        let metadata = &block_receipt.header;
                        let winner_txid = SortitionDB::get_block_snapshot_for_winning_stacks_block(
                            &self.sortition_db.index_conn(),
                            canonical_sortition_tip,
                            &block_hash,
                        )
                        .expect("FAIL: could not find block snapshot for winning block hash")
                        .expect("FAIL: could not find block snapshot for winning block hash")
                        .winning_block_txid;

                        let block: StacksBlock = {
                            let block_path = StacksChainState::get_block_path(
                                &self.chain_state_db.blocks_path,
                                &metadata.consensus_hash,
                                &block_hash,
                            )
                            .unwrap();
                            StacksChainState::consensus_load(&block_path).unwrap()
                        };
                        let stacks_block =
                            StacksBlockId::new(&metadata.consensus_hash, &block_hash);
                        let parent = self
                            .chain_state_db
                            .get_parent(&stacks_block)
                            .expect("BUG: failed to get parent for processed block");
                        dispatcher.announce_block(
                            block,
                            block_receipt.header,
                            block_receipt.tx_receipts,
                            &parent,
                            winner_txid,
                            block_receipt.matured_rewards,
                            block_receipt.matured_rewards_info,
                        );
                    }

                    // if, just after processing the block, we _know_ that this block is a pox anchor, that means
                    //   that sortitions have already begun processing that didn't know about this pox anchor.
                    //   we need to trigger an unwind
                    if let Some(pox_anchor) = self
                        .sortition_db
                        .is_stacks_block_pox_anchor(&block_hash, canonical_sortition_tip)?
                    {
                        info!("Discovered an old anchor block: {}", &pox_anchor);
                        return Ok(Some(pox_anchor));
                    }
                }
            }
            // TODO: do something with a poison result

            let sortdb_handle = self.sortition_db.tx_handle_begin(canonical_sortition_tip)?;
            processed_blocks = self.chain_state_db.process_blocks(sortdb_handle, 1)?;
        }

        Ok(None)
    }

    fn process_new_pox_anchor(&mut self, block_id: BlockHeaderHash) -> Result<(), Error> {
        // get the last sortition in the prepare phase that chose this anchor block
        //   that sortition is now the current canonical sortition,
        //   and now that we have process the anchor block for the corresponding reward phase,
        //   update the canonical pox bitvector.
        let sortition_id = self.canonical_sortition_tip.as_ref().expect(
            "FAIL: processing a new anchor block, but don't have a canonical sortition tip",
        );

        let mut prep_end = self
            .sortition_db
            .get_prepare_end_for(sortition_id, &block_id)?
            .expect(&format!(
                "FAIL: expected to get a sortition for a chosen anchor block {}, but not found.",
                &block_id
            ));

        // was this block a pox anchor for an even earlier reward cycle?
        while let Some(older_prep_end) = self
            .sortition_db
            .get_prepare_end_for(&prep_end.sortition_id, &block_id)?
        {
            prep_end = older_prep_end;
        }

        info!(
            "Reprocessing with anchor block information, starting at block height: {}",
            prep_end.block_height
        );
        let mut pox_id = self.sortition_db.get_pox_id(sortition_id)?;
        pox_id.extend_with_present_block();

        // invalidate all the sortitions > canonical_sortition_tip, in the same burnchain fork
        self.sortition_db
            .invalidate_descendants_of(&prep_end.burn_header_hash)?;

        // roll back to the state as of prep_end
        self.canonical_chain_tip = Some(StacksBlockId::new(
            &prep_end.consensus_hash,
            &prep_end.canonical_stacks_tip_hash,
        ));
        self.canonical_sortition_tip = Some(prep_end.sortition_id);
        self.canonical_pox_id = Some(pox_id);

        // Start processing from the beginning of the new PoX reward set
        self.handle_new_burnchain_block()
    }
}<|MERGE_RESOLUTION|>--- conflicted
+++ resolved
@@ -29,13 +29,8 @@
     BlockHeaderHash, BlockSnapshot, ConsensusHash,
 };
 use chainstate::stacks::{
-<<<<<<< HEAD
     boot::STACKS_BOOT_CODE_CONTRACT_ADDRESS_STR,
-    db::{ClarityTx, StacksChainState, StacksHeaderInfo},
-=======
-    boot::STACKS_BOOT_CODE_CONTRACT_ADDRESS,
     db::{accounts::MinerReward, ClarityTx, MinerRewardInfo, StacksChainState, StacksHeaderInfo},
->>>>>>> 5db281cf
     events::StacksTransactionReceipt,
     Error as ChainstateError, StacksAddress, StacksBlock, StacksBlockHeader, StacksBlockId,
 };
