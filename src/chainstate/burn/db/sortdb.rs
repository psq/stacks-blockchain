--- conflicted
+++ resolved
@@ -234,10 +234,7 @@
         let memo_hex: String = row.get("memo");
         let burn_fee_str: String = row.get("burn_fee");
         let input_json: String = row.get("input");
-<<<<<<< HEAD
-=======
         let apparent_sender_json: String = row.get("apparent_sender");
->>>>>>> 9fc8c495
         let sunset_burn_str: String = row.get("sunset_burn");
 
         let commit_outs = serde_json::from_value(row.get("commit_outs"))
@@ -459,12 +456,8 @@
         commit_outs TEXT,
         burn_fee TEXT NOT NULL,     -- use text to encode really big numbers
         sunset_burn TEXT NOT NULL,     -- use text to encode really big numbers
-<<<<<<< HEAD
-        input TEXT NOT NULL,        -- must match `address` in leader_keys
-=======
         input TEXT NOT NULL,
         apparent_sender TEXT NOT NULL,
->>>>>>> 9fc8c495
 
         PRIMARY KEY(txid,sortition_id),
         FOREIGN KEY(sortition_id) REFERENCES snapshots(sortition_id)
@@ -3213,13 +3206,10 @@
         let tx_input_str = serde_json::to_string(&block_commit.input)
             .map_err(|e| db_error::SerializationError(e))?;
 
-<<<<<<< HEAD
-=======
         // serialize tx input to JSON
         let apparent_sender_str = serde_json::to_string(&block_commit.apparent_sender)
             .map_err(|e| db_error::SerializationError(e))?;
 
->>>>>>> 9fc8c495
         let args: &[&dyn ToSql] = &[
             &block_commit.txid,
             &block_commit.vtxindex,
@@ -3237,18 +3227,11 @@
             sort_id,
             &serde_json::to_value(&block_commit.commit_outs).unwrap(),
             &block_commit.sunset_burn.to_string(),
-<<<<<<< HEAD
-        ];
-
-        self.execute("INSERT INTO block_commits (txid, vtxindex, block_height, burn_header_hash, block_header_hash, new_seed, parent_block_ptr, parent_vtxindex, key_block_ptr, key_vtxindex, memo, burn_fee, input, sortition_id, commit_outs, sunset_burn) \
-                      VALUES (?1, ?2, ?3, ?4, ?5, ?6, ?7, ?8, ?9, ?10, ?11, ?12, ?13, ?14, ?15, ?16)", args)?;
-=======
             &apparent_sender_str,
         ];
 
         self.execute("INSERT INTO block_commits (txid, vtxindex, block_height, burn_header_hash, block_header_hash, new_seed, parent_block_ptr, parent_vtxindex, key_block_ptr, key_vtxindex, memo, burn_fee, input, sortition_id, commit_outs, sunset_burn, apparent_sender) \
                       VALUES (?1, ?2, ?3, ?4, ?5, ?6, ?7, ?8, ?9, ?10, ?11, ?12, ?13, ?14, ?15, ?16, ?17)", args)?;
->>>>>>> 9fc8c495
 
         Ok(())
     }
