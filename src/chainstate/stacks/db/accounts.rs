--- conflicted
+++ resolved
@@ -610,11 +610,8 @@
                                                 new_tip.microblock_tail.clone(), 
                                                 &block_reward, 
                                                 &user_burns,
-<<<<<<< HEAD
-                                                new_tip.total_liquid_ustx).unwrap();
-=======
+                                                new_tip.total_liquid_ustx,
                                                 &ExecutionCost::zero()).unwrap();
->>>>>>> 9a38e87a
         tx.commit().unwrap();
         tip
     }
