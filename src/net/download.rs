/*
 copyright: (c) 2013-2020 by Blockstack PBC, a public benefit corporation.

 This file is part of Blockstack.

 Blockstack is free software. You may redistribute or modify
 it under the terms of the GNU General Public License as published by
 the Free Software Foundation, either version 3 of the License or
 (at your option) any later version.

 Blockstack is distributed in the hope that it will be useful,
 but WITHOUT ANY WARRANTY, including without the implied warranty of
 MERCHANTABILITY or FITNESS FOR A PARTICULAR PURPOSE. See the
 GNU General Public License for more details.

 You should have received a copy of the GNU General Public License
 along with Blockstack. If not, see <http://www.gnu.org/licenses/>.
*/

use std::sync::mpsc::sync_channel;
use std::sync::mpsc::SyncSender;
use std::sync::mpsc::Receiver;
use std::sync::mpsc::TrySendError;
use std::sync::mpsc::TryRecvError;
use std::sync::mpsc::RecvError;
use std::sync::mpsc::RecvTimeoutError;

use std::hash::{Hash, Hasher};
use net::PeerAddress;
use net::Neighbor;
use net::NeighborKey;
use net::Error as net_error;
use net::db::PeerDB;
use net::asn::ASEntry4;
use net::inv::InvState;

use net::*;
use net::codec::*;
use net::dns::*;
use net::rpc::*;

use net::StacksMessage;
use net::StacksP2P;
use net::GetBlocksInv;
use net::BLOCKS_INV_DATA_MAX_BITLEN;
use net::connection::ReplyHandleHttp;
use net::connection::ConnectionOptions;

use net::neighbors::MAX_NEIGHBOR_BLOCK_DELAY;

use net::server::HttpPeer;

use net::db::*;

use net::p2p::PeerNetwork;

use util::db::Error as db_error;
use util::db::DBConn;
use util::secp256k1::Secp256k1PublicKey;
use util::secp256k1::Secp256k1PrivateKey;

use chainstate::burn::BlockHeaderHash;
use chainstate::burn::db::sortdb::{
    SortitionDB, SortitionDBConn, SortitionId,
};
use chainstate::burn::BlockSnapshot;

use chainstate::stacks::StacksBlockId;
use chainstate::stacks::Error as chainstate_error;
use chainstate::stacks::db::StacksChainState;
use chainstate::stacks::StacksBlockHeader;

use burnchains::Burnchain;
use burnchains::BurnchainView;

use std::net::SocketAddr;
use std::net::IpAddr;

use std::collections::HashMap;
use std::collections::HashSet;
use std::collections::VecDeque;

use std::io::Read;
use std::io::Write;

use std::convert::TryFrom;

use util::log;
use util::get_epoch_time_secs;
use util::get_epoch_time_ms;
use util::hash::to_hex;

use rand::RngCore;
use rand::thread_rng;
use rand::seq::SliceRandom;

use core::EMPTY_MICROBLOCK_PARENT_HASH;
use core::FIRST_STACKS_BLOCK_HASH;
use core::FIRST_BURNCHAIN_CONSENSUS_HASH;

#[cfg(not(test))] pub const BLOCK_DOWNLOAD_INTERVAL : u64 = 180;
#[cfg(test)] pub const BLOCK_DOWNLOAD_INTERVAL : u64 = 30;

/// This module is responsible for downloading blocks and microblocks from other peers, using block
/// inventory state (see src/net/inv.rs)

#[derive(Debug, PartialEq, Clone, Hash, Eq)]
pub struct BlockRequestKey {
    pub neighbor: NeighborKey,
    pub data_url: UrlString,
    pub consensus_hash: ConsensusHash,
    pub anchor_block_hash: BlockHeaderHash,
    pub index_block_hash: StacksBlockId,
    pub child_block_header: Option<StacksBlockHeader>,      // only used if asking for a microblock; used to confirm the stream's continuity
    pub sortition_height: u64,
}


impl BlockRequestKey {
    pub fn new(neighbor: NeighborKey, data_url: UrlString, consensus_hash: ConsensusHash, anchor_block_hash: BlockHeaderHash, index_block_hash: StacksBlockId, child_block_header: Option<StacksBlockHeader>, sortition_height: u64) -> BlockRequestKey {
        BlockRequestKey {
            neighbor: neighbor,
            data_url: data_url,
            consensus_hash: consensus_hash,
            anchor_block_hash: anchor_block_hash,
            index_block_hash: index_block_hash,
            child_block_header: child_block_header,
            sortition_height: sortition_height
        }
    }
}

#[derive(Debug, Clone, PartialEq, Copy)]
pub enum BlockDownloaderState {
    DNSLookupBegin,
    DNSLookupFinish,
    GetBlocksBegin,
    GetBlocksFinish,
    GetMicroblocksBegin,
    GetMicroblocksFinish,
    Done
}

pub struct BlockDownloader {
    state: BlockDownloaderState,

    /// Sortition height at which to attempt to fetch blocks
    block_sortition_height: u64,
    microblock_sortition_height: u64,
    next_block_sortition_height: u64,
    next_microblock_sortition_height: u64,

    /// How many blocks downloaded since we re-scanned the chain?
    num_blocks_downloaded: u64,
    num_microblocks_downloaded: u64,

    /// How many times have we tried to download blocks, only to find nothing?
    empty_block_download_passes: u64,
    empty_microblock_download_passes: u64,

    /// When was the last time we did a full scan of the inv state?  when was the last time the inv
    /// state was updated?
    pub finished_scan_at: u64,
    last_inv_update_at: u64,

    /// Maximum number of concurrent requests
    max_inflight_requests: u64,

    /// Block requests to try, grouped by block, keyed by sortition height
    blocks_to_try: HashMap<u64, VecDeque<BlockRequestKey>>,
    
    /// Microblock requests to try, grouped by block, keyed by sortition height
    microblocks_to_try: HashMap<u64, VecDeque<BlockRequestKey>>,

    /// In-flight requests for DNS names
    parsed_urls: HashMap<UrlString, DNSRequest>,
    dns_lookups: HashMap<UrlString, Option<Vec<SocketAddr>>>,
    dns_timeout: u128,

    /// In-flight requests for blocks and confirmed microblocks
    /// The key for each of these is the sortition height and _index_ block hash.
    getblock_requests: HashMap<BlockRequestKey, usize>,
    getmicroblocks_requests: HashMap<BlockRequestKey, usize>,
    blocks: HashMap<BlockRequestKey, StacksBlock>,
    microblocks: HashMap<BlockRequestKey, Vec<StacksMicroblock>>,

    /// statistics on peers' data-plane endpoints
    dead_peers: Vec<usize>,
    broken_peers: Vec<usize>,
    broken_neighbors: Vec<NeighborKey>,     // disconnect peers who report invalid block inventories too

    /// how often to download
    download_interval: u64,

    /// set of blocks and microblocks we have successfully downloaded (even if they haven't been
    /// stored yet)
    blocks_downloaded: HashSet<StacksBlockId>,
    microblocks_downloaded: HashSet<StacksBlockId>
}

impl BlockDownloader {
    pub fn new(dns_timeout: u128, download_interval: u64, max_inflight_requests: u64) -> BlockDownloader {
        BlockDownloader {
            state: BlockDownloaderState::DNSLookupBegin,

            block_sortition_height: 0,
            microblock_sortition_height: 0,
            next_block_sortition_height: 0,
            next_microblock_sortition_height: 0,

            num_blocks_downloaded: 0,
            num_microblocks_downloaded: 0,
            empty_block_download_passes: 0,
            empty_microblock_download_passes: 0,
            finished_scan_at: 0,
            last_inv_update_at: 0,

            max_inflight_requests: max_inflight_requests,
            blocks_to_try: HashMap::new(),
            microblocks_to_try: HashMap::new(),

            parsed_urls: HashMap::new(),
            dns_lookups: HashMap::new(),
            dns_timeout: dns_timeout,

            getblock_requests: HashMap::new(),
            getmicroblocks_requests: HashMap::new(),
            blocks: HashMap::new(),
            microblocks: HashMap::new(),

            dead_peers: vec![],
            broken_peers: vec![],
            broken_neighbors: vec![],

            download_interval: download_interval,

            blocks_downloaded: HashSet::new(),
            microblocks_downloaded: HashSet::new(),
        }
    }

    pub fn reset(&mut self) -> () {
        self.state = BlockDownloaderState::DNSLookupBegin;

        self.dns_lookups.clear();
        self.parsed_urls.clear();

        self.getblock_requests.clear();
        self.getmicroblocks_requests.clear();
        self.blocks_to_try.clear();
        self.microblocks_to_try.clear();
        self.blocks.clear();
        self.microblocks.clear();

        self.dead_peers.clear();
        self.broken_peers.clear();
        self.broken_neighbors.clear();

        // perserve sortition height
        // preserve download accounting
    }

    pub fn restart_scan(&mut self) -> () {
        // prepare to restart a full-chain scan for block downloads
        self.block_sortition_height = 0;
        self.microblock_sortition_height = 0;
        self.next_block_sortition_height = 0;
        self.next_microblock_sortition_height = 0;
        self.empty_block_download_passes = 0;
        self.empty_microblock_download_passes = 0;
    }

    pub fn dns_lookups_begin(&mut self, dns_client: &mut DNSClient, mut urls: Vec<UrlString>) -> Result<(), net_error> {
        assert_eq!(self.state, BlockDownloaderState::DNSLookupBegin);

        self.dns_lookups.clear();
        for url_str in urls.drain(..) {
            if url_str.len() == 0 {
                continue;
            }
            let url = url_str.parse_to_block_url()?;        // NOTE: should always succeed, since a UrlString shouldn't decode unless it's a valid URL or the empty string
            let port = match url.port_or_known_default() {
                Some(p) => p,
                None => {
                    warn!("Unsupported URL {:?}: unknown port", &url);
                    continue;
                }
            };
            match url.host() {
                Some(url::Host::Domain(domain)) => {
                    dns_client.queue_lookup(domain.clone(), port, get_epoch_time_ms() + self.dns_timeout)?;
                    self.dns_lookups.insert(url_str.clone(), None);
                    self.parsed_urls.insert(url_str, DNSRequest::new(domain.to_string(), port, 0));
                },
                Some(url::Host::Ipv4(addr)) => {
                    self.dns_lookups.insert(url_str, Some(vec![SocketAddr::new(IpAddr::V4(addr), port)]));
                }
                Some(url::Host::Ipv6(addr)) => {
                    self.dns_lookups.insert(url_str, Some(vec![SocketAddr::new(IpAddr::V6(addr), port)]));
                },
                None => {
                    warn!("Unsupported URL {:?}", &url_str);
                }
            }
        }

        self.state = BlockDownloaderState::DNSLookupFinish;
        Ok(())
    }

    pub fn dns_lookups_try_finish(&mut self, dns_client: &mut DNSClient) -> Result<bool, net_error> {
        dns_client.try_recv()?;

        let mut inflight = 0;
        for (url_str, request) in self.parsed_urls.iter() {
            match dns_client.poll_lookup(&request.host, request.port) {
                Ok(Some(query_result)) => {
                    if let Some(dns_result) = self.dns_lookups.get_mut(url_str) {
                        // solicited
                        match query_result.result {
                            Ok(addrs) => {
                                *dns_result = Some(addrs);
                            },
                            Err(msg) => {
                                warn!("DNS failed to look up {:?}: {}", &url_str, msg);
                            }
                        }
                    }
                },
                Ok(None) => {
                    inflight += 1;
                }
                Err(e) => {
                    warn!("DNS lookup failed on {:?}: {:?}", url_str, &e);
                }
            }
        }

        if inflight == 0 {
            // done with DNS
            dns_client.clear_all_requests();
            self.state = BlockDownloaderState::GetBlocksBegin;
        }

        Ok(inflight == 0)
    }

    pub fn getblocks_begin(&mut self, requests: HashMap<BlockRequestKey, usize>) -> () {
        assert_eq!(self.state, BlockDownloaderState::GetBlocksBegin);

        // don't touch blocks-to-try -- that's managed by the peer network directly.
        self.getblock_requests = requests;
        self.state = BlockDownloaderState::GetBlocksFinish;
    }

    /// Finish fetching blocks.  Return true once all reply handles have been fulfilled (either
    /// with data, or with an error).
    /// Store blocks as we get them.
    pub fn getblocks_try_finish(&mut self, http: &mut HttpPeer) -> Result<bool, net_error> {
        assert_eq!(self.state, BlockDownloaderState::GetBlocksFinish);

        // requests that are still pending
        let mut pending_block_requests = HashMap::new();

        for (block_key, event_id) in self.getblock_requests.drain() {
            match http.get_conversation(event_id) {
                None => {
                    if http.is_connecting(event_id) {
                        debug!("Event {} ({:?}, {:?} for block {} is not connected yet", event_id, &block_key.neighbor, &block_key.data_url, &block_key.index_block_hash);
                        pending_block_requests.insert(block_key, event_id);
                    }
                    else {
                        debug!("Event {} ({:?}, {:?} for block {} failed to connect", event_id, &block_key.neighbor, &block_key.data_url, &block_key.index_block_hash);
                        self.dead_peers.push(event_id);
                    }
                }
                Some(ref mut convo) => match convo.try_get_response() {
                    None => {
                        // still waiting
                        debug!("Event {} ({:?}, {:?} for block {}) is still waiting for a response", event_id, &block_key.neighbor, &block_key.data_url, &block_key.index_block_hash);
                        pending_block_requests.insert(block_key, event_id);
                    },
                    Some(http_response) => match http_response {
                        HttpResponseType::Block(_md, block) => {
                            if StacksBlockHeader::make_index_block_hash(&block_key.consensus_hash, &block.block_hash()) != block_key.index_block_hash {
                                test_debug!("Invalid block from {:?} ({:?}): did not ask for block {}/{}", &block_key.neighbor, &block_key.data_url, block_key.consensus_hash, block.block_hash());
                                self.broken_peers.push(event_id);
                                self.broken_neighbors.push(block_key.neighbor.clone());
                            }
                            else {
                                // got the block
                                test_debug!("Got block {}: {}/{}", &block_key.sortition_height, &block_key.consensus_hash, block.block_hash());
                                self.blocks.insert(block_key, block);
                            }
                        },
                        // TODO: redirect?
                        HttpResponseType::NotFound(_, _) => {
                            // remote peer didn't have the block 
                            test_debug!("Remote neighbor {:?} ({:?}) does not have block indexed at {}", &block_key.neighbor, &block_key.data_url, &block_key.index_block_hash);
                            
                            // the fact that we asked this peer means that it's block inv indicated
                            // it was present, so the absence is the mark of a broken peer
                            self.broken_peers.push(event_id);
                            self.broken_neighbors.push(block_key.neighbor.clone());
                        }
                        _ => {
                            // wrong message response
                            test_debug!("Got bad HTTP response from {:?}: {:?}", &block_key.data_url, &http_response);
                            self.broken_peers.push(event_id);
                            self.broken_neighbors.push(block_key.neighbor.clone());
                        }
                    }
                }
            }
        }

        // are we done?
        if pending_block_requests.len() == 0 {
            self.state = BlockDownloaderState::GetMicroblocksBegin;
            return Ok(true);
        }

        // still have more to go 
        for (block_key, event_id) in pending_block_requests.drain() {
            self.getblock_requests.insert(block_key, event_id);
        }
        return Ok(false);
    }
   
    /// Start fetching microblocks
    pub fn getmicroblocks_begin(&mut self, requests: HashMap<BlockRequestKey, usize>) -> () {
        assert_eq!(self.state, BlockDownloaderState::GetMicroblocksBegin);

        self.getmicroblocks_requests = requests;
        self.state = BlockDownloaderState::GetMicroblocksFinish;
    }

    pub fn getmicroblocks_try_finish(&mut self, http: &mut HttpPeer) -> Result<bool, net_error> {
        assert_eq!(self.state, BlockDownloaderState::GetMicroblocksFinish);

        // requests that are still pending
        let mut pending_microblock_requests = HashMap::new();

        for (block_key, event_id) in self.getmicroblocks_requests.drain() {
            let rh_block_key = block_key.clone();
            match http.get_conversation(event_id) {
                None => {
                    if http.is_connecting(event_id) {
                        debug!("Event {} ({:?}, {:?} for microblocks built by ({}) is not connected yet", &block_key.neighbor, &block_key.data_url, &block_key.index_block_hash, event_id);
                        pending_microblock_requests.insert(block_key, event_id);
                    }
                    else {
                        debug!("Event {} ({:?}, {:?} for microblocks built by ({}) failed to connect", &block_key.neighbor, &block_key.data_url, &block_key.index_block_hash, event_id);
                        self.dead_peers.push(event_id);
                    }
                }
                Some(ref mut convo) => match convo.try_get_response() {
                    None => {
                        // still waiting
                        debug!("Event {} ({:?}, {:?} for microblocks built by {:?}) is still waiting for a response", &block_key.neighbor, &block_key.data_url, &block_key.index_block_hash, event_id);
                        pending_microblock_requests.insert(rh_block_key, event_id);
                    },
                    Some(http_response) => match http_response {
                        HttpResponseType::Microblocks(_md, microblocks) => {
                            if microblocks.len() == 0 {
                                // we wouldn't have asked for a 0-length stream
                                test_debug!("Got unexpected zero-length microblock stream from {:?} ({:?})", &block_key.neighbor, &block_key.data_url);
                                self.broken_peers.push(event_id);
                                self.broken_neighbors.push(block_key.neighbor.clone());
                            }
                            else {
                                // have microblocks (but we don't know yet if they're well-formed)
                                test_debug!("Got (tentative) microblocks {}: {}/{}-{}", block_key.sortition_height, &block_key.consensus_hash, &block_key.index_block_hash, microblocks[0].block_hash());
                                self.microblocks.insert(block_key, microblocks);
                            }
                        },
                        // TODO: redirect?
                        HttpResponseType::NotFound(_, _) => {
                            // remote peer didn't have the microblock, even though their blockinv said
                            // they did.
                            test_debug!("Remote neighbor {:?} ({:?}) does not have microblock stream indexed at {}", &block_key.neighbor, &block_key.data_url, &block_key.index_block_hash);
                            
                            // the fact that we asked this peer means that it's block inv indicated
                            // it was present, so the absence is the mark of a broken peer
                            self.broken_peers.push(event_id);
                            self.broken_neighbors.push(block_key.neighbor.clone());
                        }
                        _ => {
                            // wrong message response
                            test_debug!("Got bad HTTP response from {:?}", &block_key.data_url);
                            self.broken_peers.push(event_id);
                            self.broken_neighbors.push(block_key.neighbor.clone());
                        }
                    }
                }
            }
        }

        // are we done?
        if pending_microblock_requests.len() == 0 {
            self.state = BlockDownloaderState::Done;
            return Ok(true);
        }

        // still have more to go 
        for (block_key, event_id) in pending_microblock_requests.drain() {
            self.getmicroblocks_requests.insert(block_key, event_id);
        }
        return Ok(false);
    }
    
    /// Get the availability of each block in the given sortition range, using the inv state.
    /// Return the local block headers, paired with the list of peers that can serve them.
    /// Possibly less than the given range request.
    pub fn get_block_availability(inv_state: &InvState, sortdb: &SortitionDB, chainstate: &mut StacksChainState, sortition_height_start: u64, mut sortition_height_end: u64) -> Result<Vec<(ConsensusHash, Option<BlockHeaderHash>, Vec<NeighborKey>)>, net_error> {
        let first_block_height = sortdb.first_block_height;

        // what blocks do we have in this range?
        let local_blocks = {
            let ic = sortdb.index_conn();
            let tip = SortitionDB::get_canonical_burn_chain_tip(&ic)?;

            if tip.block_height < first_block_height + sortition_height_start {
                test_debug!("Tip height {} < {}", tip.block_height, first_block_height + sortition_height_start);
                return Ok(vec![]);
            }

            if tip.block_height < first_block_height + sortition_height_end {
                test_debug!("Truncate end sortition {} down to {}", sortition_height_end, tip.block_height - first_block_height);
                sortition_height_end = tip.block_height - first_block_height;
            }

            if sortition_height_end <= sortition_height_start {
                test_debug!("sortition end {} <= sortition start {}", sortition_height_end, sortition_height_start);
                return Ok(vec![]);
            }

            debug!("Begin headers load");
            let last_ancestor = SortitionDB::get_ancestor_snapshot(&ic, first_block_height + sortition_height_end, &tip.sortition_id)?
                .ok_or_else(|| net_error::DBError(db_error::NotFoundError))?;
            
            debug!("Load {} headers off of {} ({})", sortition_height_end - sortition_height_start, last_ancestor.block_height, &last_ancestor.consensus_hash);
            let local_blocks = ic.get_stacks_header_hashes(
                sortition_height_end - sortition_height_start,
                &last_ancestor.consensus_hash,
                Some(chainstate.get_block_header_cache()))?;

            for (_i, (_consensus_hash, _block_hash_opt)) in local_blocks.iter().enumerate() {
                test_debug!("  Loaded {} ({}): {:?}/{:?}", (_i as u64) + sortition_height_start, (_i as u64) + sortition_height_start + first_block_height, _consensus_hash, _block_hash_opt);
            }
            debug!("End headers load");

            // update cache 
            SortitionDB::merge_block_header_cache(chainstate.borrow_block_header_cache(), &local_blocks);
            local_blocks
        };

        let mut ret = vec![];
        for (i, (consensus_hash, block_hash_opt)) in local_blocks.into_iter().enumerate() {
            let sortition_height = sortition_height_start + (i as u64);
            match block_hash_opt {
                Some(block_hash) => {
                    // a sortition happened at this height
                    let mut neighbors = vec![];
                    for (nk, stats) in inv_state.block_stats.iter() {
                        test_debug!("stats for {:?}: {:?}; testing block {}", &nk, &stats, sortition_height + first_block_height); 
                        if stats.inv.has_ith_block(sortition_height + first_block_height) {
                            neighbors.push(nk.clone());
                        }
                    }
                    test_debug!("at sortition height {} (block {}): {:?}/{:?} blocks available from {:?}", sortition_height, sortition_height + first_block_height, &consensus_hash, &block_hash, &neighbors);
                    ret.push((consensus_hash, Some(block_hash), neighbors));
                },
                None => {
                    // no sortition 
                    test_debug!("at sortition height {} (block {}): {:?}/(no sortition)", sortition_height, sortition_height + first_block_height, &consensus_hash);
                    ret.push((consensus_hash, None, vec![]));
                }
            }
        }

        Ok(ret)
    }

    /// Find out which neighbors can serve a confirmed microblock stream, given the
    /// burn/block-header-hashes of the sortition that _produced_ them.
<<<<<<< HEAD
    fn get_microblock_stream_availability(inv_state: &InvState, sortdb: &SortitionDB, burn_header_hash: &BurnchainHeaderHash, block_hash: &BlockHeaderHash) -> Result<Vec<NeighborKey>, net_error> {
        let sortid = SortitionId::stubbed(burn_header_hash);
        let sn = SortitionDB::get_block_snapshot(sortdb.conn(), &sortid)?
=======
    fn get_microblock_stream_availability(inv_state: &InvState, sortdb: &SortitionDB, consensus_hash: &ConsensusHash, block_hash: &BlockHeaderHash) -> Result<Vec<NeighborKey>, net_error> {
        let sn = SortitionDB::get_block_snapshot_consensus(&sortdb.conn, consensus_hash)?
>>>>>>> f4e9a4b6
            .ok_or_else(|| net_error::DBError(db_error::NotFoundError))?;

        let block_height = sn.block_height - 1;      // sortdb is 1-indexed

        if sn.winning_stacks_block_hash != *block_hash {
            test_debug!("Snapshot of {} (height {}) does not have winning block hash {}", consensus_hash, block_height, block_hash);
            return Err(net_error::DBError(db_error::NotFoundError));
        }

        let mut neighbors = vec![];
        for (nk, stats) in inv_state.block_stats.iter() {
            test_debug!("stats for {:?}: {:?}; testing block {}", &nk, &stats, block_height);
            if stats.inv.has_ith_microblock_stream(block_height) {
                neighbors.push(nk.clone());
            }
        }
        test_debug!("at sortition height {} (block {}): {:?}/{:?} microblocks available from {:?}", block_height - sortdb.first_block_height + 1, block_height, consensus_hash, block_hash, &neighbors);
        Ok(neighbors)
    }

    /// Clear out broken peers that told us they had blocks, but didn't serve them.
    fn clear_broken_peers(&mut self) -> (Vec<usize>, Vec<NeighborKey>) {
        // remove dead/broken peers
        let mut disconnect = vec![];
        let mut disconnect_neighbors = vec![];

        disconnect.append(&mut self.broken_peers);
        disconnect.append(&mut self.dead_peers);
        disconnect_neighbors.append(&mut self.broken_neighbors);

        (disconnect, disconnect_neighbors)
    }
    
    /// Set a hint that a block is now available from a remote peer, if we're idling or we're ahead
    /// of the given height.
    pub fn hint_block_sortition_height_available(&mut self, block_sortition_height: u64) -> () {
        if self.empty_block_download_passes > 0 || block_sortition_height < self.block_sortition_height {
            // idling on new blocks to fetch
            self.empty_block_download_passes = 0;
            self.block_sortition_height = block_sortition_height;
            self.next_block_sortition_height = block_sortition_height;

            debug!("Awaken downloader to start scanning at block sortiton height {}", block_sortition_height);
        }
    }
    
    /// Set a hint that a confirmed microblock stream is now available from a remote peer, if we're idling or we're ahead
    /// of the given height.
    pub fn hint_microblock_sortition_height_available(&mut self, mblock_sortition_height: u64) -> () {
        if self.empty_microblock_download_passes > 0 || mblock_sortition_height < self.microblock_sortition_height {
            // idling on new blocks to fetch
            self.empty_microblock_download_passes = 0;
            self.microblock_sortition_height = mblock_sortition_height;
            self.next_microblock_sortition_height = mblock_sortition_height;

            debug!("Awaken downloader to start scanning at microblock sortiton height {}", mblock_sortition_height);
        }
    }

    /// Set a hint that we should re-scan for blocks
    pub fn hint_download_rescan(&mut self) -> () {
        if self.empty_block_download_passes > 0 {
            self.empty_block_download_passes = 0;
            self.next_block_sortition_height = 0;
        }

        if self.empty_microblock_download_passes > 0 {
            self.empty_microblock_download_passes = 0;
            self.next_microblock_sortition_height = 0;
        }

        debug!("Awaken downloader to restart scanning");
    }

    // are we doing the initial block download?
    pub fn is_initial_download(&self) -> bool {
        self.finished_scan_at == 0 
    }

    // is the downloader idle? i.e. did we already do a scan?
    pub fn is_download_idle(&self) -> bool {
        self.empty_block_download_passes > 0 && self.empty_microblock_download_passes > 0
    }
}

impl PeerNetwork {
    pub fn with_downloader_state<F, R>(&mut self, handler: F) -> Result<R, net_error> 
    where
        F: FnOnce(&mut PeerNetwork, &mut BlockDownloader) -> Result<R, net_error>
    {
        let mut downloader = self.block_downloader.take();
        let res = match downloader {
            None => {
                debug!("{:?}: downloader not connected", &self.local_peer);
                Err(net_error::NotConnected)
            },
            Some(ref mut dl) => handler(self, dl)
        };
        self.block_downloader = downloader;
        res
    }

    /// Pass a hint to the downloader to re-scan
    pub fn hint_download_rescan(&mut self) -> () {
        match self.block_downloader {
            Some(ref mut dl) => dl.hint_download_rescan(),
            None => {}
        }
    }

    /// Get the data URL for a neighbor
    fn get_data_url(&self, neighbor_key: &NeighborKey) -> Option<UrlString> {
        match self.events.get(neighbor_key) {
            Some(ref event_id) => match self.peers.get(event_id) {
                Some(ref convo) => {
                    if convo.data_url.len() > 0 {
                        Some(convo.data_url.clone())
                    }
                    else {
                        None
                    }
                },
                None => None,
            },
            None => None
        }
    }

    /// Create block request keys for a range of blocks that are available but that we don't have in a given range of
    /// sortitions.  The same keys can be used to fetch confirmed microblock streams.
    fn make_requests(&mut self, sortdb: &SortitionDB, chainstate: &mut StacksChainState, downloader: &BlockDownloader, start_sortition_height: u64, microblocks: bool) -> Result<HashMap<u64, VecDeque<BlockRequestKey>>, net_error> {
        let scan_batch_size = BLOCKS_INV_DATA_MAX_BITLEN as u64;
        let mut blocks_to_try : HashMap<u64, VecDeque<BlockRequestKey>> = HashMap::new();

        debug!("{:?}: find {} availability over sortitions ({}-{})...", &self.local_peer, if microblocks { "microblocks" } else { "anchored blocks" }, start_sortition_height, start_sortition_height + scan_batch_size);

        let mut availability = PeerNetwork::with_inv_state(self, |ref mut _network, ref mut inv_state| {
            BlockDownloader::get_block_availability(inv_state, sortdb, chainstate, start_sortition_height, start_sortition_height + scan_batch_size)
        })?;

        debug!("{:?}: {} availability calculated over {} sortitions ({}-{})", &self.local_peer, if microblocks { "microblocks" } else { "anchored blocks" }, availability.len(), start_sortition_height, start_sortition_height + scan_batch_size);

        for (i, (consensus_hash, block_hash_opt, mut neighbors)) in availability.drain(..).enumerate() {
            if (i as u64) >= scan_batch_size {
                // we may have loaded scan_batch_size + 1 so we can find the child block for
                // microblocks, but we don't have to request this block's data either way.
                break;
            }

            let block_hash = match block_hash_opt {
                Some(h) => h,
                None => {
                    continue;
                }
            };
            
            let index_block_hash = StacksBlockHeader::make_index_block_hash(&consensus_hash, &block_hash);
            let mut child_block_header = None;

            let (target_consensus_hash, target_block_hash) = 
                if !microblocks {
                    // asking for a block
                    if StacksChainState::has_block_indexed(&chainstate.blocks_path, &index_block_hash)? {
                        // we already have this block
                        test_debug!("{:?}: Already have anchored block {}/{}", &self.local_peer, &consensus_hash, &block_hash);
                        continue;
                    }
                     
                    test_debug!("{:?}: Do not have anchored block {}/{} ({})", &self.local_peer, &consensus_hash, &block_hash, &index_block_hash);

                    (consensus_hash, block_hash)
                }
                else {
                    // asking for microblocks
                    let block_header = match StacksChainState::load_block_header(&chainstate.blocks_path, &consensus_hash, &block_hash) {
                        Ok(Some(header)) => header,
                        Ok(None) => {
                            // we don't have this anchored block confirmed yet, so we can't ask for
                            // microblocks.
                            test_debug!("{:?}: Do not have anchored block {}/{} yet, so cannot ask for the microblocks it confirmed", &self.local_peer, &consensus_hash, &block_hash);
                            continue;
                        },
                        Err(chainstate_error::DBError(db_error::NotFoundError)) => {
                            // we can't fetch this microblock stream because we don't yet know
                            // about this block
                            test_debug!("{:?}: Do not have anchored block {}/{} yet, so cannot ask for the microblocks it confirmed", &self.local_peer, &consensus_hash, &block_hash);
                            continue;
                        },
                        Err(e) => {
                            return Err(e.into());
                        }
                    };

                    if block_header.parent_microblock == EMPTY_MICROBLOCK_PARENT_HASH && block_header.parent_microblock_sequence == 0 {
                        // this block doesn't confirm a microblock stream
                        test_debug!("Block {}/{} does not confirm a microblock stream", &consensus_hash, &block_hash);
                        continue;
                    }

                    // does this anchor block _confirm_ a microblock stream that we don't know about?
                    let parent_header_opt = {
                        let ic = sortdb.index_conn();
                        match StacksChainState::load_parent_block_header(&ic, &chainstate.blocks_path, &consensus_hash, &block_hash) {
                            Ok(header_opt) => header_opt,
                            Err(chainstate_error::DBError(db_error::NotFoundError)) => {
                                // we don't know about this parent block yet
                                debug!("{:?}: Do not have parent of anchored block {}/{} yet, so cannot ask for the microblocks it produced", &self.local_peer, &consensus_hash, &block_hash);
                                continue;
                            },
                            Err(e) => {
                                return Err(e.into());
                            }
                        }
                    };

                    if let Some((parent_header, parent_consensus_hash)) = parent_header_opt {
                        if StacksChainState::get_microblock_stream_head_hash(&chainstate.blocks_db, &parent_consensus_hash, &parent_header.block_hash())?.is_some() {
                            // we already have the first block in the stream that descends from the parent, which indicates that we have already fetched this stream (but possibly out-of-order).
                            // Verify this by checking that we also have the tail that connects to this anchored block.
                            if StacksChainState::load_staging_microblock(&chainstate.blocks_db, &parent_consensus_hash, &parent_header.block_hash(), &block_header.parent_microblock)?.is_some() {
                                test_debug!("{:?}: Already have microblock stream confirmed by {}/{} (built by {}/{})", &self.local_peer, &consensus_hash, &block_hash, &parent_consensus_hash, &parent_header.block_hash());
                                continue;
                            }
                        }

                        // ask for the microblocks _confirmed_ by this block (by asking for the
                        // microblocks built off of this block's _parent_)
                        let mut microblock_stream_neighbors = match self.inv_state {
                            Some(ref inv_state) => BlockDownloader::get_microblock_stream_availability(inv_state, sortdb, &parent_consensus_hash, &parent_header.block_hash())?,
                            None => vec![]
                        };

                        // use these neighbors instead
                        neighbors.clear();
                        neighbors.append(&mut microblock_stream_neighbors);

                        test_debug!("{:?}: Get microblocks produced by {}/{}, confirmed by {}/{}", &self.local_peer, &parent_consensus_hash, &parent_header.block_hash(), &consensus_hash, &block_hash);

                        child_block_header = Some(block_header);
                        (parent_consensus_hash, parent_header.block_hash())
                    }
                    else {
                        // we don't have the block that produced this stream 
                        test_debug!("{:?}: Do not have parent anchored block of {}/{}", &self.local_peer, &consensus_hash, &block_hash);
                        continue;
                    }
                };

            let target_index_block_hash = StacksBlockHeader::make_index_block_hash(&target_consensus_hash, &target_block_hash);
            if !microblocks && downloader.blocks_downloaded.contains(&target_index_block_hash) {
                // already downloaded this
                continue;
            }
            if microblocks && downloader.microblocks_downloaded.contains(&target_index_block_hash) {
                // already downloaded this stream
                continue;
            }

            // don't request the same data from the same data url, in case multiple peers report the
            // same data url (e.g. two peers sharing a Gaia hub).
            let block_urls : HashSet<UrlString> = HashSet::new();
            (&mut neighbors[..]).shuffle(&mut thread_rng());

            let mut requests = VecDeque::new();
            for nk in neighbors.drain(..) {
                let data_url = match self.get_data_url(&nk) {
                    Some(url) => url,
                    None => {
                        continue;
                    }
                };
                if data_url.len() == 0 {
                    // peer doesn't yet know its public IP address, and isn't given a data URL
                    // directly
                    continue;
                }
                if block_urls.contains(&data_url) {
                    continue;
                }

                test_debug!("{:?}: Make request for {} at sortition height {} to {:?}: {:?}/{:?}", 
                             &self.local_peer, if microblocks { "microblock stream" } else { "anchored block" }, (i as u64) + start_sortition_height, &nk, &target_consensus_hash, &target_block_hash);

                let request = BlockRequestKey::new(nk, data_url, target_consensus_hash.clone(), target_block_hash.clone(), target_index_block_hash.clone(), child_block_header.clone(), (i as u64) + start_sortition_height);
                requests.push_back(request);
            }

            blocks_to_try.insert((i as u64) + start_sortition_height, requests);
        }

        Ok(blocks_to_try)
    }

    /// Make requests for missing anchored blocks
    fn make_block_requests(&mut self, sortdb: &SortitionDB, chainstate: &mut StacksChainState, downloader: &BlockDownloader, start_sortition_height: u64) -> Result<HashMap<u64, VecDeque<BlockRequestKey>>, net_error> {
        self.make_requests(sortdb, chainstate, downloader, start_sortition_height, false)
    }

    /// Make requests for missing confirmed microblocks 
    fn make_confirmed_microblock_requests(&mut self, sortdb: &SortitionDB, chainstate: &mut StacksChainState, downloader: &BlockDownloader, start_sortition_height: u64) -> Result<HashMap<u64, VecDeque<BlockRequestKey>>, net_error> {
        self.make_requests(sortdb, chainstate, downloader, start_sortition_height, true)
    }

    /// Prioritize block requests -- ask for the rarest blocks first
    fn prioritize_requests(requests: &HashMap<u64, VecDeque<BlockRequestKey>>) -> Vec<u64> {
        let mut ordered = vec![];
        for (block_height, requests) in requests.iter() {
            ordered.push((*block_height, requests.len()));
        }
        ordered.sort_by(|(_, ref l1), (_, ref l2)| l1.cmp(l2));
        ordered.iter().map(|(ref h, _)| *h).collect()
    }

    /// Go start resolving block URLs to their IP addresses
    pub fn block_dns_lookups_begin(&mut self, sortdb: &SortitionDB, chainstate: &mut StacksChainState, dns_client: &mut DNSClient) -> Result<(), net_error> {
        test_debug!("{:?}: block_dns_lookups_begin", &self.local_peer);
        let (need_blocks, block_sortition_height, microblock_sortition_height) = match self.block_downloader {
            Some(ref mut downloader) => (downloader.blocks_to_try.len() == 0, downloader.block_sortition_height, downloader.microblock_sortition_height),
            None => {
                test_debug!("{:?}: downloader not connected", &self.local_peer);
                return Err(net_error::NotConnected);
            }
        };

        if need_blocks {
            PeerNetwork::with_downloader_state(self, |ref mut network, ref mut downloader| {
                test_debug!("{:?}: needs blocks", &network.local_peer);

                let mut next_block_sortition_height = block_sortition_height;
                let mut next_microblock_sortition_height = microblock_sortition_height;

                debug!("{:?}: Look for blocks at sortition {}, microblocks at sortition {}", &network.local_peer, next_block_sortition_height, next_microblock_sortition_height);

                // fetch as many blocks and microblocks as we can -- either
                // downloader.max_inflight_requests, or however many blocks remain between the
                // downloader's sortition height and the chain tip's sortition height (whichever is
                // smaller).
                while next_block_sortition_height <= network.chain_view.burn_block_height - sortdb.first_block_height || next_microblock_sortition_height <= network.chain_view.burn_block_height - sortdb.first_block_height {

                    debug!("{:?}: Make block requests from sortition height {}", &network.local_peer, next_block_sortition_height);
                    let mut next_blocks_to_try = network.make_block_requests(sortdb, chainstate, downloader, next_block_sortition_height)?;
                    
                    debug!("{:?}: Make microblock requests from sortition height {}", &network.local_peer, next_microblock_sortition_height);
                    let mut next_microblocks_to_try = network.make_confirmed_microblock_requests(sortdb, chainstate, downloader, next_microblock_sortition_height)?;

                    let mut height = next_block_sortition_height;
                    let mut mblock_height = next_microblock_sortition_height;

                    let mut max_height = 0;
                    let mut max_mblock_height = 0;

                    for h in next_blocks_to_try.keys() {
                        if *h > max_height {
                            max_height = *h;
                        }
                    }

                    for h in next_microblocks_to_try.keys() {
                        if *h > max_mblock_height {
                            max_mblock_height = *h;
                        }
                    }

                    test_debug!("{:?}: at {},{}: {} blocks to get, {} microblock streams to get (up to {},{})", 
                                &network.local_peer, next_block_sortition_height, next_microblock_sortition_height, next_blocks_to_try.len(), next_microblocks_to_try.len(), max_height, max_mblock_height);

                    test_debug!("{:?}: Begin block requests", &network.local_peer);
                    for (_key, _requests) in next_blocks_to_try.iter() {
                        test_debug!("   {:?}: {:?}", _key, _requests);
                    }
                    test_debug!("{:?}: End block requests", &network.local_peer);

                    test_debug!("{:?}: Begin microblock requests", &network.local_peer);
                    for (_key, _requests) in next_microblocks_to_try.iter() {
                        test_debug!("   {:?}: {:?}", _key, _requests);
                    }
                    test_debug!("{:?}: End microblock requests", &network.local_peer);

                    // queue up block requests in order by sortition height
                    while height <= max_height && (downloader.blocks_to_try.len() as u64) < downloader.max_inflight_requests {
                        if !next_blocks_to_try.contains_key(&height) {
                            height += 1;
                            continue;
                        }

                        if downloader.blocks_to_try.contains_key(&height) {
                            debug!("Block download already in-flight for {}", height);
                            height += 1;
                            continue;
                        }
                        
                        let requests = next_blocks_to_try.remove(&height).expect("BUG: hashmap both contains and does not contain sortition height");
                        if requests.len() == 0 {
                            height += 1;
                            continue;
                        }

                        assert_eq!(height, requests.front().as_ref().unwrap().sortition_height);

                        test_debug!("{:?}: request anchored block for sortition {}: {}/{} ({})", 
                                    &network.local_peer, height, &requests.front().as_ref().unwrap().consensus_hash, &requests.front().as_ref().unwrap().anchor_block_hash, &requests.front().as_ref().unwrap().index_block_hash);

                        downloader.blocks_to_try.insert(height, requests);

                        height += 1;
                    }
                    
                    // queue up microblock requests in order by sortition height.
                    // Note that we use a different sortition height scan point for microblocks,
                    // since we can only get microblocks once we have both the block that produced
                    // them as well as the block that confirms them.
                    while mblock_height <= max_mblock_height && (downloader.microblocks_to_try.len() as u64) < downloader.max_inflight_requests {
                        if !next_microblocks_to_try.contains_key(&mblock_height) {
                            mblock_height += 1;
                            continue;
                        }

                        if downloader.microblocks_to_try.contains_key(&mblock_height) {
                            mblock_height += 1;
                            debug!("Microblocks download already in-flight for {}", height);
                            continue;
                        }
                        
                        let requests = next_microblocks_to_try.remove(&mblock_height).expect("BUG: hashmap both contains and does not contain sortition height");
                        if requests.len() == 0 {
                            mblock_height += 1;
                            continue;
                        }
                        
                        assert_eq!(mblock_height, requests.front().as_ref().unwrap().sortition_height);

                        test_debug!("{:?}: request microblock stream produced by sortition {}: {}/{} ({})", 
                                    &network.local_peer, mblock_height, &requests.front().as_ref().unwrap().consensus_hash, &requests.front().as_ref().unwrap().anchor_block_hash, &requests.front().as_ref().unwrap().index_block_hash);

                        downloader.microblocks_to_try.insert(mblock_height, requests);

                        mblock_height += 1;
                    }

                    debug!("{:?}: block download scan now at ({},{}) (was ({},{}))", &network.local_peer, height, mblock_height, block_sortition_height, microblock_sortition_height);
                    
                    if max_height <= next_block_sortition_height && max_mblock_height <= next_microblock_sortition_height {
                        test_debug!("{:?}: no more requests to make", &network.local_peer);
                        break;
                    }

                    // restart next scan at this height
                    next_block_sortition_height = height;
                    next_microblock_sortition_height = mblock_height;

                    // at capacity?
                    if (downloader.blocks_to_try.len() as u64) >= downloader.max_inflight_requests || (downloader.microblocks_to_try.len() as u64) >= downloader.max_inflight_requests {
                        test_debug!("{:?}: queued up {} requests (blocks so far: {}, microblocks so far: {})", &network.local_peer, downloader.blocks_to_try.len(), downloader.blocks_to_try.len(), downloader.microblocks_to_try.len());
                        break;
                    }
                }

                if downloader.blocks_to_try.len() == 0 && downloader.microblocks_to_try.len() == 0 {
                    // nothing in this range, so advance sortition range to try for next time 
                    next_block_sortition_height = next_block_sortition_height + (BLOCKS_INV_DATA_MAX_BITLEN as u64);
                    next_microblock_sortition_height = next_microblock_sortition_height + (BLOCKS_INV_DATA_MAX_BITLEN as u64);

                    test_debug!("{:?}: Pessimistically increase block and microblock sortition heights to ({},{})", &network.local_peer, next_block_sortition_height, next_microblock_sortition_height);
                }

                downloader.next_block_sortition_height = next_block_sortition_height;
                downloader.next_microblock_sortition_height = next_microblock_sortition_height;

                debug!("{:?}: Will try for {} blocks and {} microblocks (next sortition heights are {},{}, chain tip is {})", 
                        &network.local_peer, downloader.blocks_to_try.len(), downloader.microblocks_to_try.len(), next_block_sortition_height, next_microblock_sortition_height, network.chain_view.burn_block_height - sortdb.first_block_height);
                Ok(())
            })?;
        }
        else {
            test_debug!("{:?}: does NOT need blocks", &self.local_peer);
        }

        PeerNetwork::with_downloader_state(self, |ref mut _network, ref mut downloader| {
            let mut urlset = HashSet::new();
            for (_, requests) in downloader.blocks_to_try.iter() {
                for request in requests.iter() {
                    urlset.insert(request.data_url.clone());
                }
            }
            
            for (_, requests) in downloader.microblocks_to_try.iter() {
                for request in requests.iter() {
                    urlset.insert(request.data_url.clone());
                }
            }

            let mut urls = vec![];
            for url in urlset.drain() {
                urls.push(url);
            }
            
            downloader.dns_lookups_begin(dns_client, urls)
        })
    }

    /// Finish resolving URLs to their IP addresses 
    pub fn block_dns_lookups_try_finish(&mut self, dns_client: &mut DNSClient) -> Result<bool, net_error> {
        test_debug!("{:?}: block_dns_lookups_try_finish", &self.local_peer);
        PeerNetwork::with_downloader_state(self, |ref mut _network, ref mut downloader| {
            downloader.dns_lookups_try_finish(dns_client)
        })
    }

    fn connect_or_send_http_request(&mut self, data_url: UrlString, addr: SocketAddr, request: HttpRequestType, chainstate: &mut StacksChainState) -> Result<usize, net_error> {
        PeerNetwork::with_network_state(self, |ref mut network, ref mut network_state| {
            match network.http.connect_http(network_state, data_url.clone(), addr.clone(), Some(request.clone())) {
                Ok(event_id) => Ok(event_id),
                Err(net_error::AlreadyConnected(event_id)) => {
                    match network.http.get_conversation_and_socket(event_id) {
                        (Some(ref mut convo), Some(ref mut socket)) => {
                            convo.send_request(request)?;
                            HttpPeer::saturate_http_socket(socket, convo, chainstate)?;
                            Ok(event_id)
                        },
                        (_, _) => {
                            debug!("HTTP failed to connect to {:?}, {:?}", &data_url, &addr);
                            Err(net_error::PeerNotConnected)
                        }
                    }
                },
                Err(e) => {
                    return Err(e);
                }
            }
        })
    }

    /// Start a request, given the list of request keys to consider.  Use the given request_factory to
    /// create the HTTP request.  Pops requests off the front of request_keys, and returns once it successfully
    /// sends out a request via the HTTP peer.  Returns the event ID in the http peer that's
    /// handling the request.
    fn begin_request<F>(network: &mut PeerNetwork, dns_lookups: &HashMap<UrlString, Option<Vec<SocketAddr>>>, request_name: &str, request_keys: &mut VecDeque<BlockRequestKey>, chainstate: &mut StacksChainState, request_factory: F) -> Option<(BlockRequestKey, usize)> 
    where
        F: Fn(PeerHost, StacksBlockId) -> HttpRequestType
    {
        loop {
            match request_keys.pop_front() {
                Some(key) => {
                    if let Some(Some(ref sockaddrs)) = dns_lookups.get(&key.data_url) {
                        assert!(sockaddrs.len() > 0);

                        let peerhost = match PeerHost::try_from_url(&key.data_url) {
                            Some(ph) => ph,
                            None => {
                                warn!("Unparseable URL {:?}", &key.data_url);
                                continue;
                            }
                        };

                        for addr in sockaddrs.iter() {
                            let request = request_factory(peerhost.clone(), key.index_block_hash.clone());
                            match network.connect_or_send_http_request(key.data_url.clone(), addr.clone(), request, chainstate) {
                                Ok(handle) => {
                                    debug!("{:?}: Begin HTTP request for {} {} to {:?} ({:?})", &network.local_peer, request_name, &key.index_block_hash, &key.neighbor, &key.data_url);
                                    return Some((key, handle));
                                }
                                Err(e) => {
                                    debug!("{:?}: Failed to connect or send HTTP request for {} to {:?} ({:?}, {:?}): {:?}", &network.local_peer, request_name, &key.neighbor, &key.data_url, addr, &e);
                                }
                            }
                        }

                        debug!("{:?}: Failed request for {} {:?} from {:?}", &network.local_peer, request_name, &key.index_block_hash, sockaddrs);
                    }
                    else {
                        debug!("{:?}: Will not request {} {:?}: failed to look up DNS name in {:?}", &network.local_peer, request_name, &key.index_block_hash, &key.data_url);
                    }
                },
                None => {
                    debug!("{:?}: No more requests keys", &network.local_peer);
                    break;
                }
            }
        }
        None
    }


    /// Start fetching blocks
    pub fn block_getblocks_begin(&mut self, chainstate: &mut StacksChainState) -> Result<(), net_error> {
        test_debug!("{:?}: block_getblocks_begin", &self.local_peer);
        PeerNetwork::with_downloader_state(self, |ref mut network, ref mut downloader| {
            let mut priority = PeerNetwork::prioritize_requests(&downloader.blocks_to_try);
            let mut requests = HashMap::new();
            for sortition_height in priority.drain(..) {
                match downloader.blocks_to_try.get_mut(&sortition_height) {
                    Some(ref mut keys) => {
                        match PeerNetwork::begin_request(network, &downloader.dns_lookups, "anchored block", keys, chainstate, |peerhost, index_block_hash| HttpRequestType::GetBlock(HttpRequestMetadata::from_host(peerhost), index_block_hash)) {
                            Some((key, handle)) => {
                                requests.insert(key.clone(), handle);
                            },
                            None => {}
                        }
                    },
                    None => {
                        debug!("{:?}: No block at sortition height {}", &network.local_peer, sortition_height);
                    }
                }
            }

            downloader.getblocks_begin(requests);
            Ok(())
        })
    }

    /// Try to see if all blocks are finished downloading
    pub fn block_getblocks_try_finish(&mut self) -> Result<bool, net_error> {
        test_debug!("{:?}: block_getblocks_try_finish", &self.local_peer);
        PeerNetwork::with_downloader_state(self, |ref mut network, ref mut downloader| {
            downloader.getblocks_try_finish(&mut network.http)
        })
    }

    /// Proceed to get microblocks 
    pub fn block_getmicroblocks_begin(&mut self, chainstate: &mut StacksChainState) -> Result<(), net_error> {
        test_debug!("{:?}: block_getmicroblocks_begin", &self.local_peer);
        PeerNetwork::with_downloader_state(self, |ref mut network, ref mut downloader| {
            let mut priority = PeerNetwork::prioritize_requests(&downloader.microblocks_to_try);
            let mut requests = HashMap::new();
            for sortition_height in priority.drain(..) {
                match downloader.microblocks_to_try.get_mut(&sortition_height) {
                    Some(ref mut keys) => {
                        match PeerNetwork::begin_request(network, &downloader.dns_lookups, "microblock stream", keys, chainstate, |peerhost, index_block_hash| HttpRequestType::GetMicroblocksConfirmed(HttpRequestMetadata::from_host(peerhost), index_block_hash)) {
                            Some((key, handle)) => {
                                requests.insert(key.clone(), handle);
                            },
                            None => {}
                        }
                    },
                    None => {
                        debug!("{:?}: No microblocks at sortition height {}", &network.local_peer, sortition_height);
                    }
                }
            }

            downloader.getmicroblocks_begin(requests);
            Ok(())
        })
    }
    
    /// Try to see if all microblocks are finished downloading
    pub fn block_getmicroblocks_try_finish(&mut self) -> Result<bool, net_error> {
        test_debug!("{:?}: block_getmicroblocks_try_finish", &self.local_peer);
        PeerNetwork::with_downloader_state(self, |ref mut network, ref mut downloader| {
            downloader.getmicroblocks_try_finish(&mut network.http)
        })
    }

    /// Process newly-fetched blocks and microblocks.
    /// Returns true if we've completed all requests.
    /// Returns (done?, blocks-we-got, microblocks-we-got) on success
    fn finish_downloads(&mut self, sortdb: &SortitionDB, chainstate: &mut StacksChainState) -> Result<(bool, Vec<(ConsensusHash, StacksBlock)>, Vec<(ConsensusHash, Vec<StacksMicroblock>)>), net_error> {
        let mut blocks = vec![];
        let mut microblocks = vec![];
        let mut done = false;

        PeerNetwork::with_downloader_state(self, |ref mut network, ref mut downloader| {
            // extract blocks and microblocks downloaded
            for (request_key, block) in downloader.blocks.drain() {
                debug!("Downloaded block {}/{} ({}) at sortition height {}", &request_key.consensus_hash, &request_key.anchor_block_hash, &request_key.index_block_hash, request_key.sortition_height);
                blocks.push((request_key.consensus_hash.clone(), block));
                downloader.num_blocks_downloaded += 1;

                // don't try this again
                downloader.blocks_to_try.remove(&request_key.sortition_height);
                downloader.blocks_downloaded.insert(request_key.index_block_hash.clone());
            }
            for (request_key, microblock_stream) in downloader.microblocks.drain() {
                let block_header = StacksChainState::load_block_header(&chainstate.blocks_path, &request_key.consensus_hash, &request_key.anchor_block_hash)? 
                    .expect(&format!("BUG: missing Stacks block header for {}/{}", &request_key.consensus_hash, &request_key.anchor_block_hash));

                assert!(request_key.child_block_header.is_some(), "BUG: requested a microblock but didn't set the child block header");
                let child_block_header = request_key.child_block_header.unwrap();

                if StacksChainState::validate_parent_microblock_stream(&block_header, &child_block_header, &microblock_stream, true).is_some() {
                    // stream is valid!
                    debug!("Downloaded valid microblock stream {}/{} at sortition height {}", &request_key.consensus_hash, &request_key.anchor_block_hash, request_key.sortition_height);
                    microblocks.push((request_key.consensus_hash.clone(), microblock_stream));
                    downloader.num_microblocks_downloaded += 1;
                }
                else {
                    // stream is not well-formed
                    debug!("Microblock stream {:?}: {}/{} is invalid", request_key.sortition_height, &request_key.consensus_hash, &request_key.anchor_block_hash);
                }

                // don't try again
                downloader.microblocks_to_try.remove(&request_key.sortition_height);
                downloader.microblocks_downloaded.insert(request_key.index_block_hash.clone());
            }

            // clear empties
            let mut blocks_empty = vec![];
            let mut microblocks_empty = vec![];
            for (height, requests) in downloader.blocks_to_try.iter() {
                if requests.len() == 0 {
                    blocks_empty.push(*height);
                }
            }
            for (height, requests) in downloader.microblocks_to_try.iter() {
                if requests.len() == 0 {
                    microblocks_empty.push(*height);
                }
            }

            for height in blocks_empty.drain(..) {
                downloader.blocks_to_try.remove(&height);
            }

            for height in microblocks_empty.drain(..) {
                downloader.microblocks_to_try.remove(&height);
            }

            debug!("Blocks to try: {}; Microblocks to try: {}", downloader.blocks_to_try.len(), downloader.microblocks_to_try.len());
            if downloader.blocks_to_try.len() == 0 && downloader.microblocks_to_try.len() == 0 {
                // advance downloader state
                done = true;

                debug!("{:?}: Advance downloader to start at sortition heights {},{}", &network.local_peer, downloader.next_block_sortition_height, downloader.next_microblock_sortition_height);
                downloader.block_sortition_height = downloader.next_block_sortition_height;
                downloader.microblock_sortition_height = downloader.next_microblock_sortition_height;

                if downloader.block_sortition_height + sortdb.first_block_height >= network.chain_view.burn_block_height {
                    debug!("{:?}: Downloader for blocks has reached the chain tip", &network.local_peer);
                    downloader.block_sortition_height = 0;
                    downloader.next_block_sortition_height = 0;

                    if downloader.num_blocks_downloaded == 0 {
                        downloader.empty_block_download_passes += 1;
                    }
                    else {
                        downloader.empty_block_download_passes = 0;
                    }

                    downloader.num_blocks_downloaded = 0;
                }
                if downloader.microblock_sortition_height + sortdb.first_block_height >= network.chain_view.burn_block_height {
                    debug!("{:?}: Downloader for microblocks has reached the chain tip", &network.local_peer);
                    downloader.microblock_sortition_height = 0;
                    downloader.next_microblock_sortition_height = 0;
                    
                    if downloader.num_microblocks_downloaded == 0 {
                        downloader.empty_microblock_download_passes += 1;
                    }
                    else {
                        downloader.empty_microblock_download_passes = 0;
                    }
                    
                    downloader.num_microblocks_downloaded = 0;
                }

                if downloader.empty_block_download_passes > 0 && downloader.empty_microblock_download_passes > 0 {
                    // we scanned the entire chain and didn't download anything.
                    // Either we have everything already, or none of our peers have anything we don't have, or we can't reach any of our peers.
                    // Regardless, we can throttle back now.
                    debug!("Did a full pass over the burn chain sortitions and found no new data");
                    downloader.finished_scan_at = get_epoch_time_secs();
                }
            }
            else {
                // still have different URLs to try for failed blocks.
                done = false;
                debug!("Re-trying blocks:");
                for (height, requests) in downloader.blocks_to_try.iter() {
                    assert!(requests.len() > 0, format!("Empty block requests at height {}", height));
                    debug!("   Height {}: anchored block {} available from {} peers", height, requests.front().unwrap().index_block_hash, requests.len());
                }
                for (height, requests) in downloader.microblocks_to_try.iter() {
                    assert!(requests.len() > 0, format!("Empty microblock requests at height {}", height));
                    debug!("   Height {}: microblocks {} available from {} peers", height, requests.front().unwrap().index_block_hash, requests.len());
                }

                downloader.state = BlockDownloaderState::GetBlocksBegin;
            }

            Ok((done, blocks, microblocks))
        })
    }

    /// Initialize the downloader 
    pub fn init_block_downloader(&mut self) -> () {
        self.block_downloader = Some(BlockDownloader::new(self.connection_opts.dns_timeout, self.connection_opts.download_interval, self.connection_opts.max_inflight_blocks));
    }

    /// Process block downloader lifetime.  Returns the new blocks and microblocks if we get
    /// anything.
    /// Returns true/false if we're done, as well as any blocks and microblocks we got, as well as
    /// broken http and p2p neighbors we encountered (so the main loop can disconnect them)
    pub fn download_blocks(&mut self, sortdb: &SortitionDB, chainstate: &mut StacksChainState, dns_client: &mut DNSClient) -> Result<(bool, Vec<(ConsensusHash, StacksBlock)>, Vec<(ConsensusHash, Vec<StacksMicroblock>)>, Vec<usize>, Vec<NeighborKey>), net_error> {
        if self.inv_state.is_none() {
            test_debug!("{:?}: Inv state not initialized yet", &self.local_peer);
            return Err(net_error::NotConnected);
        }

        if self.block_downloader.is_none() {
            self.init_block_downloader();
        }

        let last_inv_update_at = self.inv_state.as_ref().unwrap().last_change_at;

        match self.block_downloader {
            Some(ref mut downloader) => {
                if downloader.empty_block_download_passes > 0 && downloader.empty_microblock_download_passes > 0 {
                    if downloader.last_inv_update_at == last_inv_update_at && downloader.finished_scan_at + downloader.download_interval >= get_epoch_time_secs() {
                        // throttle ourselves
                        debug!("{:?}: Throttle block downloads until {}", &self.local_peer, downloader.finished_scan_at + downloader.download_interval);
                        return Ok((true, vec![], vec![], vec![], vec![]));
                    }
                    else {
                        // start a rescan -- we've waited long enough
                        debug!("{:?}: Noticed an inventory change; re-starting a download scan", &self.local_peer);
                        downloader.restart_scan();
                
                        downloader.last_inv_update_at = last_inv_update_at;
                    }
                }
                else {
                    downloader.last_inv_update_at = last_inv_update_at;
                }
            },
            None => {
                unreachable!();
            }
        }

        let mut done = false;

        let mut blocks = vec![];
        let mut microblocks = vec![];

        let mut done_cycle = false;
        while !done_cycle {
            let dlstate = self.block_downloader.as_ref().unwrap().state;

            debug!("{:?}: Download state is {:?}", &self.local_peer, &dlstate);
            match dlstate {
                BlockDownloaderState::DNSLookupBegin => {
                    self.block_dns_lookups_begin(sortdb, chainstate, dns_client)?;
                },
                BlockDownloaderState::DNSLookupFinish => {
                    self.block_dns_lookups_try_finish(dns_client)?;
                },
                BlockDownloaderState::GetBlocksBegin => {
                    self.block_getblocks_begin(chainstate)?;
                },
                BlockDownloaderState::GetBlocksFinish => {
                    self.block_getblocks_try_finish()?;
                },
                BlockDownloaderState::GetMicroblocksBegin => {
                    self.block_getmicroblocks_begin(chainstate)?;
                },
                BlockDownloaderState::GetMicroblocksFinish => {
                    self.block_getmicroblocks_try_finish()?;
                },
                BlockDownloaderState::Done => {
                    // did a pass.
                    // do we have more requests?
                    let (blocks_done, mut successful_blocks, mut successful_microblocks) = self.finish_downloads(sortdb, chainstate)?;

                    blocks.append(&mut successful_blocks);
                    microblocks.append(&mut successful_microblocks);
                    done = blocks_done;

                    done_cycle = true;
                }
            }
        
            let new_dlstate = self.block_downloader.as_ref().unwrap().state;
            if new_dlstate == dlstate {
                done_cycle = true;
            }
        }

        // remove dead/broken peers
        let (broken_http_peers, broken_p2p_peers) = match self.block_downloader {
            Some(ref mut downloader) => downloader.clear_broken_peers(),
            None => (vec![], vec![])
        };

        if done {
            // reset state if we're done
            match self.block_downloader {
                Some(ref mut downloader) => downloader.reset(),
                None => {}
            }
        }

        Ok((done, blocks, microblocks, broken_http_peers, broken_p2p_peers))
    }
}

#[cfg(test)]
pub mod test {
    use super::*;
    use net::*;
    use net::codec::*;
    use net::inv::*;
    use net::test::*;
    use net::relay::*;
    use chainstate::stacks::*;
    use std::collections::HashMap;

    fn get_peer_availability(peer: &mut TestPeer, start_height: u64, end_height: u64) -> Vec<(ConsensusHash, Option<BlockHeaderHash>, Vec<NeighborKey>)> {
        let inv_state = peer.network.inv_state.take().unwrap();
        let availability = peer.with_db_state(|ref mut sortdb, ref mut chainstate, ref mut _relayer, ref mut _mempool| {
            BlockDownloader::get_block_availability(&inv_state, sortdb, chainstate, start_height, end_height)
        }).unwrap();
        peer.network.inv_state = Some(inv_state);
        availability
    }
    
    #[test]
    fn test_get_block_availability() {
        let mut peer_1_config = TestPeerConfig::new("test_get_block_availability", 3210, 3211);
        let mut peer_2_config = TestPeerConfig::new("test_get_block_availability", 3212, 3213);

        // don't bother downloading blocks
        peer_1_config.connection_opts.disable_block_download = true;
        peer_2_config.connection_opts.disable_block_download = true;
        
        peer_1_config.add_neighbor(&peer_2_config.to_neighbor());
        peer_2_config.add_neighbor(&peer_1_config.to_neighbor());

        let mut peer_1 = TestPeer::new(peer_1_config);
        let mut peer_2 = TestPeer::new(peer_2_config);

        let num_blocks = 10;
        let first_stacks_block_height = {
            let sn = SortitionDB::get_canonical_burn_chain_tip(&peer_1.sortdb.as_ref().unwrap().conn()).unwrap();
            sn.block_height
        };

        let mut block_data = vec![];

        for i in 0..num_blocks {
            let (burn_ops, stacks_block, microblocks) = peer_2.make_default_tenure();
            peer_1.next_burnchain_block(burn_ops.clone());
            peer_2.next_burnchain_block(burn_ops.clone());
            peer_2.process_stacks_epoch_at_tip(&stacks_block, &microblocks);

            let sn = SortitionDB::get_canonical_burn_chain_tip(&peer_2.sortdb.as_ref().unwrap().conn()).unwrap();
            block_data.push((sn.consensus_hash.clone(), stacks_block, microblocks));
        }

        let num_burn_blocks = {
            let sn = SortitionDB::get_canonical_burn_chain_tip(peer_1.sortdb.as_ref().unwrap().conn()).unwrap();
            sn.block_height - peer_1.config.burnchain.first_block_height
        };
        
        let mut round = 0;
        let mut inv_1_count = 0;
        let mut inv_2_count = 0;
        let mut all_blocks_available = false;

        while inv_1_count < num_burn_blocks && inv_2_count < num_burn_blocks && !all_blocks_available {
            let result_1 = peer_1.step();
            let result_2 = peer_2.step();

            inv_1_count = match peer_1.network.inv_state {
                Some(ref inv) => {
                    let mut count = inv.get_inv_sortitions(&peer_2.to_neighbor().addr);

                    // continue until peer 1 knows that peer 2 has blocks
                    let peer_1_availability = get_peer_availability(&mut peer_1, first_stacks_block_height - 1, first_stacks_block_height + num_blocks);

                    let mut all_availability = true;
                    for (_, _, neighbors) in peer_1_availability.iter() {
                        if neighbors.len() != 1 {
                            // not done yet
                            count = 0;
                            all_availability = false;
                            break;
                        }
                        assert_eq!(neighbors[0], peer_2.config.to_neighbor().addr);
                    }

                    all_blocks_available = all_availability;

                    count
                },
                None => 0
            };

            inv_2_count = match peer_2.network.inv_state {
                Some(ref inv) => inv.get_inv_sortitions(&peer_1.to_neighbor().addr),
                None => 0
            };

            // nothing should break
            match peer_1.network.inv_state {
                Some(ref inv) => {
                    assert_eq!(inv.broken_peers.len(), 0);
                    assert_eq!(inv.diverged_peers.len(), 0);

                },
                None => {}
            }

            match peer_2.network.inv_state {
                Some(ref inv) => {
                    assert_eq!(inv.broken_peers.len(), 0);
                    assert_eq!(inv.diverged_peers.len(), 0);
                },
                None => {}
            }


            round += 1;
        }

        info!("Completed walk round {} step(s)", round);
       
        let availability = get_peer_availability(&mut peer_1, first_stacks_block_height - 1, first_stacks_block_height + num_blocks);

        eprintln!("availability.len() == {}", availability.len());
        eprintln!("block_data.len() == {}", block_data.len());
        
        assert_eq!(availability.len() as u64, num_blocks);
        assert_eq!(block_data.len() as u64, num_blocks);

        for ((sn_consensus_hash, stacks_block, microblocks), (consensus_hash, stacks_block_hash_opt, neighbors)) in block_data.iter().zip(availability.iter()) {
            assert_eq!(*consensus_hash, *sn_consensus_hash);
            assert!(stacks_block_hash_opt.is_some());
            assert_eq!(*stacks_block_hash_opt, Some(stacks_block.block_hash()));
        }
    }
   
    fn get_blocks_inventory(peer: &mut TestPeer, start_height: u64, end_height: u64) -> BlocksInvData {
        // this code assumes BLOCKS_INV_DATA_MAX_BITLEN is byte-aligned
        assert!(BLOCKS_INV_DATA_MAX_BITLEN % 8 == 0);

        let block_hashes = {
            let num_headers = end_height - start_height;
            let ic = peer.sortdb.as_mut().unwrap().index_conn();
            let tip = SortitionDB::get_canonical_burn_chain_tip(&ic).unwrap();
            let ancestor = SortitionDB::get_ancestor_snapshot(&ic, end_height, &tip.sortition_id).unwrap().unwrap();
            ic.get_stacks_header_hashes(num_headers, &ancestor.consensus_hash, None).unwrap()
        };

        let mut inv = BlocksInvData::empty();
        for i in 0..((end_height - start_height)/(BLOCKS_INV_DATA_MAX_BITLEN as u64)) {
            let end = 
                if (i + 1) * (BLOCKS_INV_DATA_MAX_BITLEN as u64) > (block_hashes.len() as u64) { 
                    block_hashes.len() 
                }
                else { 
                    ((i + 1) * (BLOCKS_INV_DATA_MAX_BITLEN as u64)) as usize
                };

            let block_slice = &block_hashes[((i * (BLOCKS_INV_DATA_MAX_BITLEN as u64)) as usize)..(end as usize)];
            let mut next_inv = peer.chainstate().get_blocks_inventory(&block_slice).unwrap();
            
            inv.bitlen += next_inv.bitlen;
            inv.block_bitvec.append(&mut next_inv.block_bitvec);
            inv.microblocks_bitvec.append(&mut next_inv.microblocks_bitvec);
        }
        
        inv
    }
    
    pub fn run_get_blocks_and_microblocks<T, F, P, C, D>(test_name: &str, port_base: u16, num_peers: usize, make_topology: T, block_generator: F, mut peer_func: P, mut check_breakage: C, mut done_func: D) -> Vec<TestPeer>
    where 
        T: FnOnce(&mut Vec<TestPeerConfig>) -> (),
        F: FnOnce(usize, &mut Vec<TestPeer>) -> Vec<(ConsensusHash, Option<StacksBlock>, Option<Vec<StacksMicroblock>>)>,
        P: FnMut(&mut Vec<TestPeer>) -> (),
        C: FnMut(&mut TestPeer) -> bool,
        D: FnMut(&mut Vec<TestPeer>) -> bool
    {
        assert!(num_peers > 0);
        let first_sortition_height = 5;

        let mut peer_configs = vec![];
        for i in 0..num_peers {
            let mut peer_config = TestPeerConfig::new(test_name, port_base + ((2*i) as u16), port_base + ((2*i+1) as u16));
            peer_config.burnchain.first_block_height = first_sortition_height;

            peer_configs.push(peer_config);
        }

        make_topology(&mut peer_configs);

        let mut peers = vec![];
        for conf in peer_configs.drain(..) {
            let peer = TestPeer::new(conf);
            peers.push(peer);
        }

        let num_blocks = 10;
        let first_stacks_block_height = {
            let sn = SortitionDB::get_canonical_burn_chain_tip(&peers[0].sortdb.as_ref().unwrap().conn()).unwrap();
            sn.block_height
        };

        let block_data = block_generator(num_blocks, &mut peers);

        let num_burn_blocks = {
            let sn = SortitionDB::get_canonical_burn_chain_tip(peers[0].sortdb.as_ref().unwrap().conn()).unwrap();
            sn.block_height
        };

        let mut dns_clients = vec![];
        let mut dns_threads = vec![];

        for _ in 0..peers.len() {
            let (dns_client, dns_thread_handle) = dns_thread_start(100);
            dns_clients.push(dns_client);
            dns_threads.push(dns_thread_handle);
        }
        
        let mut round = 0;
        let mut peer_invs = vec![BlocksInvData::empty(); num_peers];

        let mut done = false;

        loop {
            peer_func(&mut peers);

            for i in 0..peers.len() {
                let peer = &mut peers[i];
                
                test_debug!("======= peer {} step begin =========", i);
                let mut result = peer.step_dns(&mut dns_clients[i]).unwrap();

                let lp = peer.network.local_peer.clone();
                peer.with_db_state(|sortdb, chainstate, relayer, mempool| {
                    relayer.process_network_result(&lp, &mut result, sortdb, chainstate, mempool, None)
                }).unwrap();

                test_debug!("Peer {} processes {} blocks and {} microblock streams", i, result.blocks.len(), result.confirmed_microblocks.len());
                let peer_work = peer.with_db_state(|sortdb, chainstate, relayer, mempool| {
                    chainstate.process_blocks_at_tip(sortdb, result.blocks.len() + 1).unwrap();
                    Ok(())
                }).unwrap();
                test_debug!("Peer {} processed headers: {:?}", i, &peer_work);

                assert!(check_breakage(peer));

                peer_invs[i] = get_blocks_inventory(peer, 0, num_burn_blocks);
                test_debug!("Peer {} inventory: {:?}", i, &peer_invs[i]);
                test_debug!("======= peer {} step end   =========", i);
            }

            if !done {
                done = true;
                for i in 0..num_peers {
                    for b in 0..num_blocks {
                        if !peer_invs[i].has_ith_block(((b as u64) + first_stacks_block_height - first_sortition_height) as u16) {
                            test_debug!("Peer {} is missing block {}", i, (b as u64) + first_stacks_block_height - first_sortition_height);
                            done = false;
                        }
                    }
                    for b in 0..(num_blocks - 1) {
                        if !peer_invs[i].has_ith_microblock_stream(((b as u64) + first_stacks_block_height - first_sortition_height) as u16) {
                            test_debug!("Peer {} is missing microblock stream {}", i, (b as u64) + first_stacks_block_height - first_sortition_height);
                            done = false;
                        }
                    }
                }
            }

            if done {
                // all blocks obtained, now do custom check
                if done_func(&mut peers) {
                    break;
                }
            }
            
            round += 1;
        }

        info!("Completed walk round {} step(s)", round);
      
        let mut peer_invs = vec![];
        for peer in peers.iter_mut() {
            let peer_inv = get_blocks_inventory(peer, 0, num_burn_blocks);
            peer_invs.push(peer_inv);

            let availability = get_peer_availability(peer, first_stacks_block_height - first_sortition_height, first_stacks_block_height - first_sortition_height + (num_blocks as u64));
            
            assert_eq!(availability.len(), num_blocks);
            assert_eq!(block_data.len(), num_blocks);

            for ((sn_consensus_hash, stacks_block_opt, microblocks_opt), (consensus_hash, stacks_block_hash_opt, neighbors)) in block_data.iter().zip(availability.iter()) {
                assert_eq!(*consensus_hash, *sn_consensus_hash);

                if stacks_block_hash_opt.is_some() {
                    assert!(stacks_block_opt.is_some());
                    assert_eq!(*stacks_block_hash_opt, Some(stacks_block_opt.as_ref().unwrap().block_hash()));
                }
                else {
                    assert!(stacks_block_opt.is_none());
                }
            }
        }

        drop(dns_clients);
        for handle in dns_threads.drain(..) {
            handle.join().unwrap();
        }

        peers
    }

    #[test]
    #[ignore]
    pub fn test_get_blocks_and_microblocks_2_peers() {
        run_get_blocks_and_microblocks("test_get_blocks_and_microblocks_2_peers", 3200, 2,
                                       |ref mut peer_configs| {
                                           // build initial network topology
                                           assert_eq!(peer_configs.len(), 2);

                                           peer_configs[0].connection_opts.disable_block_advertisement = true;
                                           peer_configs[1].connection_opts.disable_block_advertisement = true;

                                           let peer_0 = peer_configs[0].to_neighbor();
                                           let peer_1 = peer_configs[1].to_neighbor();
                                           peer_configs[0].add_neighbor(&peer_1);
                                           peer_configs[1].add_neighbor(&peer_0);
                                       },
                                       |num_blocks, ref mut peers| {
                                           // build up block data to replicate
                                           let mut block_data = vec![];
                                           for _ in 0..num_blocks {
                                               let (burn_ops, stacks_block, microblocks) = peers[1].make_default_tenure();
                                               peers[0].next_burnchain_block(burn_ops.clone());
                                               peers[1].next_burnchain_block(burn_ops.clone());
                                               peers[1].process_stacks_epoch_at_tip(&stacks_block, &microblocks);

                                               let sn = SortitionDB::get_canonical_burn_chain_tip(&peers[1].sortdb.as_ref().unwrap().conn()).unwrap();
                                               block_data.push((sn.consensus_hash.clone(), Some(stacks_block), Some(microblocks)));
                                           }
                                           block_data
                                       },
                                       |_| {},
                                       |peer| {
                                           // check peer health
                                           // nothing should break 
                                           match peer.network.block_downloader {
                                               Some(ref dl) => {
                                                   assert_eq!(dl.broken_peers.len(), 0);
                                                   assert_eq!(dl.dead_peers.len(), 0);
                                               },
                                               None => {}
                                           }

                                           // no block advertisements (should be disabled)
                                           let _ = peer.for_each_convo_p2p(|event_id, convo| {
                                               let cnt = *(convo.stats.msg_rx_counts.get(&StacksMessageID::BlocksAvailable).unwrap_or(&0));
                                               assert_eq!(cnt, 0, "neighbor event={} got {} BlocksAvailable messages", event_id, cnt);
                                               Ok(())
                                           });

                                           true
                                       },
                                       |_| true);
    }
    
    #[test]
    #[ignore]
    pub fn test_get_blocks_and_microblocks_5_peers_star() {
        run_get_blocks_and_microblocks("test_get_blocks_and_microblocks_5_peers_star", 3210, 5,
                                       |ref mut peer_configs| {
                                           // build initial network topology -- a star with
                                           // peers[0] at the center, with all the blocks
                                           assert_eq!(peer_configs.len(), 5);
                                           let mut neighbors = vec![];

                                           for p in peer_configs.iter_mut() {
                                               p.connection_opts.disable_block_advertisement = true;
                                               p.connection_opts.max_clients_per_host = 30;
                                           }
                                           
                                           let peer_0 = peer_configs[0].to_neighbor();
                                           for i in 1..peer_configs.len() {
                                               neighbors.push(peer_configs[i].to_neighbor());
                                               peer_configs[i].add_neighbor(&peer_0);
                                           }

                                           for n in neighbors.drain(..) {
                                               peer_configs[0].add_neighbor(&n);
                                           }
                                       },
                                       |num_blocks, ref mut peers| {
                                           // build up block data to replicate
                                           let mut block_data = vec![];
                                           for _ in 0..num_blocks {
                                               let (burn_ops, stacks_block, microblocks) = peers[0].make_default_tenure();
                                               peers[0].next_burnchain_block(burn_ops.clone());
                                               peers[0].process_stacks_epoch_at_tip(&stacks_block, &microblocks);

                                               for i in 1..peers.len() {
                                                   peers[i].next_burnchain_block(burn_ops.clone());
                                               }

                                               let sn = SortitionDB::get_canonical_burn_chain_tip(&peers[0].sortdb.as_ref().unwrap().conn()).unwrap();
                                               block_data.push((sn.consensus_hash.clone(), Some(stacks_block), Some(microblocks)));
                                           }
                                           block_data
                                       },
                                       |_| {},
                                       |peer| {
                                           // check peer health
                                           // nothing should break 
                                           match peer.network.block_downloader {
                                               Some(ref dl) => {
                                                   assert_eq!(dl.broken_peers.len(), 0);
                                                   assert_eq!(dl.dead_peers.len(), 0);
                                               },
                                               None => {}
                                           }
                                           true
                                       },
                                       |_| true);
    }

    #[test]
    #[ignore]
    pub fn test_get_blocks_and_microblocks_5_peers_line() {
        run_get_blocks_and_microblocks("test_get_blocks_and_microblocks_5_peers_line", 3220, 5,
                                       |ref mut peer_configs| {
                                           // build initial network topology -- a line with
                                           // peers[0] at the left, with all the blocks
                                           assert_eq!(peer_configs.len(), 5);
                                           let mut neighbors = vec![];
                                           
                                           for p in peer_configs.iter_mut() {
                                               p.connection_opts.disable_block_advertisement = true;
                                               p.connection_opts.max_clients_per_host = 30;
                                           }

                                           for i in 0..peer_configs.len() {
                                               neighbors.push(peer_configs[i].to_neighbor());
                                           }

                                           for i in 0..peer_configs.len()-1 {
                                               peer_configs[i].add_neighbor(&neighbors[i+1]);
                                               peer_configs[i+1].add_neighbor(&neighbors[i]);
                                           }
                                       },
                                       |num_blocks, ref mut peers| {
                                           // build up block data to replicate
                                           let mut block_data = vec![];
                                           for _ in 0..num_blocks {
                                               let (burn_ops, stacks_block, microblocks) = peers[0].make_default_tenure();
                                               peers[0].next_burnchain_block(burn_ops.clone());
                                               peers[0].process_stacks_epoch_at_tip(&stacks_block, &microblocks);

                                               for i in 1..peers.len() {
                                                   peers[i].next_burnchain_block(burn_ops.clone());
                                               }

                                               let sn = SortitionDB::get_canonical_burn_chain_tip(&peers[0].sortdb.as_ref().unwrap().conn()).unwrap();
                                               block_data.push((sn.consensus_hash.clone(), Some(stacks_block), Some(microblocks)));
                                           }
                                           block_data
                                       },
                                       |_| {},
                                       |peer| {
                                           // check peer health
                                           // nothing should break 
                                           match peer.network.block_downloader {
                                               Some(ref dl) => {
                                                   assert_eq!(dl.broken_peers.len(), 0);
                                                   assert_eq!(dl.dead_peers.len(), 0);
                                               },
                                               None => {}
                                           }
                                           true
                                       },
                                       |_| true);
    }
    
    #[test]
    #[ignore]
    pub fn test_get_blocks_and_microblocks_overwhelmed() {
        run_get_blocks_and_microblocks("test_get_blocks_and_microblocks_overwhelmed", 3230, 5,
                                       |ref mut peer_configs| {
                                           // build initial network topology -- a star with
                                           // peers[0] at the center, with all the blocks
                                           assert_eq!(peer_configs.len(), 5);
                                           let mut neighbors = vec![];
                                           
                                           for p in peer_configs.iter_mut() {
                                               p.connection_opts.disable_block_advertisement = true;
                                           }

                                           let peer_0 = peer_configs[0].to_neighbor();

                                           for i in 1..peer_configs.len() {
                                               neighbors.push(peer_configs[i].to_neighbor());
                                               peer_configs[i].add_neighbor(&peer_0);

                                               // severely restrict the number of allowed
                                               // connections in each peer
                                               peer_configs[i].connection_opts.max_clients_per_host = 1;
                                               peer_configs[i].connection_opts.num_clients = 1;
                                               peer_configs[i].connection_opts.idle_timeout = 1;
                                           }

                                           for n in neighbors.drain(..) {
                                               peer_configs[0].add_neighbor(&n);
                                           }
                                       },
                                       |num_blocks, ref mut peers| {
                                           // build up block data to replicate
                                           let mut block_data = vec![];
                                           for _ in 0..num_blocks {
                                               let (burn_ops, stacks_block, microblocks) = peers[0].make_default_tenure();
                                               peers[0].next_burnchain_block(burn_ops.clone());
                                               peers[0].process_stacks_epoch_at_tip(&stacks_block, &microblocks);

                                               for i in 1..peers.len() {
                                                   peers[i].next_burnchain_block(burn_ops.clone());
                                               }

                                               let sn = SortitionDB::get_canonical_burn_chain_tip(&peers[0].sortdb.as_ref().unwrap().conn()).unwrap();
                                               block_data.push((sn.consensus_hash.clone(), Some(stacks_block), Some(microblocks)));
                                           }
                                           block_data
                                       },
                                       |_| {},
                                       |peer| {
                                           // check peer health
                                           // nothing should break 
                                           match peer.network.block_downloader {
                                               Some(ref dl) => {
                                                   assert_eq!(dl.broken_peers.len(), 0);
                                                   assert_eq!(dl.dead_peers.len(), 0);
                                               },
                                               None => {}
                                           }
                                           true
                                       },
                                       |_| true);
    }
    
    #[test]
    #[ignore]
    pub fn test_get_blocks_and_microblocks_overwhelmed_sockets() {
        run_get_blocks_and_microblocks("test_get_blocks_and_microblocks_overwhelmed_sockets", 3240, 5,
                                       |ref mut peer_configs| {
                                           // build initial network topology -- a star with
                                           // peers[0] at the center, with all the blocks
                                           assert_eq!(peer_configs.len(), 5);
                                           let mut neighbors = vec![];
                                           
                                           for p in peer_configs.iter_mut() {
                                               p.connection_opts.disable_block_advertisement = true;
                                           }

                                           let peer_0 = peer_configs[0].to_neighbor();

                                           for i in 1..peer_configs.len() {
                                               neighbors.push(peer_configs[i].to_neighbor());
                                               peer_configs[i].add_neighbor(&peer_0);

                                               // severely restrict the number of events
                                               peer_configs[i].connection_opts.max_sockets = 10;
                                           }

                                           for n in neighbors.drain(..) {
                                               peer_configs[0].add_neighbor(&n);
                                           }
                                       },
                                       |num_blocks, ref mut peers| {
                                           // build up block data to replicate
                                           let mut block_data = vec![];
                                           for _ in 0..num_blocks {
                                               let (burn_ops, stacks_block, microblocks) = peers[0].make_default_tenure();
                                               peers[0].next_burnchain_block(burn_ops.clone());
                                               peers[0].process_stacks_epoch_at_tip(&stacks_block, &microblocks);

                                               for i in 1..peers.len() {
                                                   peers[i].next_burnchain_block(burn_ops.clone());
                                               }

                                               let sn = SortitionDB::get_canonical_burn_chain_tip(&peers[0].sortdb.as_ref().unwrap().conn()).unwrap();
                                               block_data.push((sn.consensus_hash.clone(), Some(stacks_block), Some(microblocks)));
                                           }
                                           block_data
                                       },
                                       |_| {},
                                       |peer| {
                                           // check peer health
                                           // nothing should break 
                                           match peer.network.block_downloader {
                                               Some(ref dl) => {
                                                   assert_eq!(dl.broken_peers.len(), 0);
                                                   assert_eq!(dl.dead_peers.len(), 0);
                                               },
                                               None => {}
                                           }
                                           true
                                       },
                                       |_| true);
    }
}<|MERGE_RESOLUTION|>--- conflicted
+++ resolved
@@ -584,14 +584,8 @@
 
     /// Find out which neighbors can serve a confirmed microblock stream, given the
     /// burn/block-header-hashes of the sortition that _produced_ them.
-<<<<<<< HEAD
-    fn get_microblock_stream_availability(inv_state: &InvState, sortdb: &SortitionDB, burn_header_hash: &BurnchainHeaderHash, block_hash: &BlockHeaderHash) -> Result<Vec<NeighborKey>, net_error> {
-        let sortid = SortitionId::stubbed(burn_header_hash);
-        let sn = SortitionDB::get_block_snapshot(sortdb.conn(), &sortid)?
-=======
     fn get_microblock_stream_availability(inv_state: &InvState, sortdb: &SortitionDB, consensus_hash: &ConsensusHash, block_hash: &BlockHeaderHash) -> Result<Vec<NeighborKey>, net_error> {
-        let sn = SortitionDB::get_block_snapshot_consensus(&sortdb.conn, consensus_hash)?
->>>>>>> f4e9a4b6
+        let sn = SortitionDB::get_block_snapshot_consensus(sortdb.conn(), consensus_hash)?
             .ok_or_else(|| net_error::DBError(db_error::NotFoundError))?;
 
         let block_height = sn.block_height - 1;      // sortdb is 1-indexed
