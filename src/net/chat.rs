/*
 copyright: (c) 2013-2019 by Blockstack PBC, a public benefit corporation.

 This file is part of Blockstack.

 Blockstack is free software. You may redistribute or modify
 it under the terms of the GNU General Public License as published by
 the Free Software Foundation, either version 3 of the License or
 (at your option) any later version.

 Blockstack is distributed in the hope that it will be useful,
 but WITHOUT ANY WARRANTY, including without the implied warranty of
 MERCHANTABILITY or FITNESS FOR A PARTICULAR PURPOSE. See the
 GNU General Public License for more details.

 You should have received a copy of the GNU General Public License
 along with Blockstack. If not, see <http://www.gnu.org/licenses/>.
*/

use std::mem;

use net::PeerAddress;
use net::Neighbor;
use net::NeighborKey;
use net::Error as net_error;
use net::db::PeerDB;
use net::asn::ASEntry4;

use net::*;
use net::codec::*;
use net::relay::*;

use net::StacksMessage;
use net::StacksP2P;
use net::GetBlocksInv;
use net::BLOCKS_INV_DATA_MAX_BITLEN;
use net::connection::ConnectionP2P;
use net::connection::ReplyHandleP2P;
use net::connection::ConnectionOptions;

use net::neighbors::MAX_NEIGHBOR_BLOCK_DELAY;

use net::db::*;

use util::db::Error as db_error;
use util::db::DBConn;
use util::secp256k1::Secp256k1PublicKey;
use util::secp256k1::Secp256k1PrivateKey;

use burnchains::PublicKey;

use chainstate::burn::db::burndb;
use chainstate::burn::db::burndb::BurnDB;

use chainstate::stacks::db::StacksChainState;
use chainstate::stacks::StacksBlockHeader;
use chainstate::stacks::StacksPublicKey;
use burnchains::Burnchain;
use burnchains::BurnchainView;

use std::net::SocketAddr;

use std::collections::HashMap;
use std::collections::VecDeque;
use std::collections::HashSet;

use std::io::Read;
use std::io::Write;

use std::convert::TryFrom;

use util::log;
use util::get_epoch_time_secs;
use util::hash::to_hex;

// did we or did we not successfully send a message?
#[derive(Debug, Clone)]
pub struct NeighborHealthPoint {
    pub success: bool,
    pub time: u64
}

impl Default for NeighborHealthPoint {
    fn default() -> NeighborHealthPoint {
        NeighborHealthPoint {
            success: false,
            time: 0
        }
    }
}

pub const NUM_HEALTH_POINTS : usize = 32;
pub const HEALTH_POINT_LIFETIME : u64 = 12 * 3600;  // 12 hours

pub const NUM_BLOCK_POINTS : usize = 32;
pub const BLOCK_POINT_LIFETIME : u64 = 600;

/// Statistics on relayer hints in Stacks messages.  Used to deduce network choke points.
#[derive(Debug, Clone)]
pub struct RelayStats {
    pub num_messages: u64,      // how many messages a relayer has pushed to this neighbor 
    pub num_bytes: u64,         // how many bytes a relayer has pushed to this neighbor
    pub last_seen: u64,         // the last time (in seconds) since we've seen this relayer
}

impl RelayStats {
    pub fn new() -> RelayStats {
        RelayStats {
            num_messages: 0,
            num_bytes: 0,
            last_seen: 0
        }
    }

    /// Combine two relayers' stats
    pub fn merge(&mut self, other: RelayStats) {
        if other.last_seen > self.last_seen {
            self.num_messages += other.num_messages;
            self.num_bytes += other.num_bytes;
            self.last_seen = get_epoch_time_secs();
        }
    }
}

#[derive(Debug, Clone)]
pub struct NeighborStats {
    pub outbound: bool,
    pub first_contact_time: u64,
    pub last_contact_time: u64,
    pub last_send_time: u64,
    pub last_recv_time: u64,
    pub last_handshake_time: u64,
    pub bytes_tx: u64,
    pub bytes_rx: u64,
    pub msgs_tx: u64,
    pub msgs_rx: u64,
    pub msgs_rx_unsolicited: u64,
    pub msgs_err: u64,
    pub healthpoints: VecDeque<NeighborHealthPoint>,
    pub msg_rx_counts: HashMap<StacksMessageID, u64>,
    pub block_push_rx_counts: VecDeque<(u64, u64)>,         // (count, num bytes)
    pub microblocks_push_rx_counts: VecDeque<(u64, u64)>,   // (count, num bytes)
    pub transaction_push_rx_counts: VecDeque<(u64, u64)>,   // (count, num bytes)
    pub relayed_messages: HashMap<NeighborAddress, RelayStats>
}

impl NeighborStats {
    pub fn new(outbound: bool) -> NeighborStats {
        NeighborStats {
            outbound: outbound,
            first_contact_time: 0,
            last_contact_time: 0,
            last_send_time: 0,
            last_recv_time: 0,
            last_handshake_time: 0,
            bytes_tx: 0,
            bytes_rx: 0,
            msgs_tx: 0,
            msgs_rx: 0,
            msgs_rx_unsolicited: 0,
            msgs_err: 0,
            healthpoints: VecDeque::new(),
            msg_rx_counts: HashMap::new(),
            block_push_rx_counts: VecDeque::new(),
            microblocks_push_rx_counts: VecDeque::new(),
            transaction_push_rx_counts: VecDeque::new(),
            relayed_messages: HashMap::new(),
        }
    }
    
    pub fn add_healthpoint(&mut self, success: bool) -> () {
        let hp = NeighborHealthPoint {
            success: success,
            time: get_epoch_time_secs()
        };
        self.healthpoints.push_back(hp);
        while self.healthpoints.len() > NUM_HEALTH_POINTS {
            self.healthpoints.pop_front();
        }
    }

    pub fn add_block_push(&mut self, message_size: u64) -> () {
        self.block_push_rx_counts.push_back((get_epoch_time_secs(), message_size));
        while self.block_push_rx_counts.len() > NUM_BLOCK_POINTS {
            self.block_push_rx_counts.pop_front();
        }
    }
    
    pub fn add_microblocks_push(&mut self, message_size: u64) -> () {
        self.microblocks_push_rx_counts.push_back((get_epoch_time_secs(), message_size));
        while self.microblocks_push_rx_counts.len() > NUM_BLOCK_POINTS {
            self.microblocks_push_rx_counts.pop_front();
        }
    }
    
    pub fn add_transaction_push(&mut self, message_size: u64) -> () {
        self.transaction_push_rx_counts.push_back((get_epoch_time_secs(), message_size));
        while self.transaction_push_rx_counts.len() > NUM_BLOCK_POINTS {
            self.transaction_push_rx_counts.pop_front();
        }
    }

    pub fn add_relayer(&mut self, addr: NeighborAddress, num_bytes: u64) -> () {
        if let Some(stats) = self.relayed_messages.get_mut(&addr) {
            stats.num_messages += 1;
            stats.num_bytes += num_bytes;
            stats.last_seen = get_epoch_time_secs();
        }
        else {
            let info = RelayStats {
                num_messages: 1,
                num_bytes: num_bytes,
                last_seen: get_epoch_time_secs(),
            };
            self.relayed_messages.insert(addr, info);
        }
    }

    pub fn take_relayers(&mut self) -> HashMap<NeighborAddress, RelayStats> {
        let ret = mem::replace(&mut self.relayed_messages, HashMap::new());
        ret
    }

    /// Get a peer's perceived health -- the last $NUM_HEALTH_POINTS successful messages divided by
    /// the total.
    pub fn get_health_score(&self) -> f64 {
        // if we don't have enough data, assume 50%
        if self.healthpoints.len() < NUM_HEALTH_POINTS {
            return 0.5;
        }
        
        let mut successful = 0;
        let mut total = 0;
        let now = get_epoch_time_secs();
        for hp in self.healthpoints.iter() {
            // penalize stale data points -- only look at recent data
            if hp.success && now < hp.time + HEALTH_POINT_LIFETIME {
                successful += 1;
            }
            total += 1;
        }
        (successful as f64) / (total as f64)
    }

    fn get_bandwidth(rx_counts: &VecDeque<(u64, u64)>, lifetime: u64) -> f64 {
        if rx_counts.len() < 2 {
            return 0.0;
        }

        let elapsed_time_start = rx_counts.front().unwrap().0;
        let elapsed_time_end = rx_counts.back().unwrap().0;
        let now = get_epoch_time_secs();

        let mut total_bytes = 0;
        for (time, size) in rx_counts.iter() {
            if now < time + lifetime {
                total_bytes += size;
            }
        }

        if elapsed_time_start == elapsed_time_end {
            total_bytes as f64
        }
        else {
            (total_bytes as f64) / ((elapsed_time_end - elapsed_time_start) as f64)
        }
    }

    /// Get a peer's total block-push bandwidth usage.
    pub fn get_block_push_bandwidth(&self) -> f64 {
        NeighborStats::get_bandwidth(&self.block_push_rx_counts, BLOCK_POINT_LIFETIME)
    }
    
    /// Get a peer's total microblock-push bandwidth usage.
    pub fn get_microblocks_push_bandwidth(&self) -> f64 {
        NeighborStats::get_bandwidth(&self.microblocks_push_rx_counts, BLOCK_POINT_LIFETIME)
    }

    /// Get a peer's total transaction-push bandwidth usage
    pub fn get_transaction_push_bandwidth(&self) -> f64 {
        NeighborStats::get_bandwidth(&self.transaction_push_rx_counts, BLOCK_POINT_LIFETIME)
    }

    /// Determine how many of a particular message this peer has received
    pub fn get_message_recv_count(&self, msg_id: StacksMessageID) -> u64 {
        *(self.msg_rx_counts.get(&msg_id).unwrap_or(&0))
    }
}

/// P2P ongoing conversation with another Stacks peer
pub struct ConversationP2P {
    pub network_id: u32,
    pub version: u32,
    pub connection: ConnectionP2P,
    pub conn_id: usize,

    pub burnchain: Burnchain,                   // copy of our burnchain config
    pub seq: u32,                               // our sequence number when talknig to this peer
    pub heartbeat: u32,                         // how often do we send heartbeats?

    pub peer_network_id: u32,
    pub peer_version: u32,
    pub peer_services: u16,
    pub peer_addrbytes: PeerAddress,
    pub peer_port: u16,
    pub peer_heartbeat: u32,                    // how often do we need to ping the remote peer?
    pub peer_expire_block_height: u64,          // when does the peer's key expire?

    pub data_url: UrlString,                   // where does this peer's data live?  Set to a 0-length string if not known.

    // highest block height and consensus hash this peer has seen
    pub burnchain_tip_height: u64,
    pub burnchain_tip_consensus_hash: ConsensusHash,

    pub stats: NeighborStats,

    // outbound replies
    pub reply_handles: VecDeque<ReplyHandleP2P>
}

impl fmt::Display for ConversationP2P {
    fn fmt(&self, f: &mut fmt::Formatter) -> fmt::Result {
        write!(f, "convo:id={},outbound={},peer={:?}", self.conn_id, self.stats.outbound, &self.to_neighbor_key())
    }
}

impl fmt::Debug for ConversationP2P {
    fn fmt(&self, f: &mut fmt::Formatter) -> fmt::Result {
        write!(f, "convo:id={},outbound={},peer={:?}", self.conn_id, self.stats.outbound, &self.to_neighbor_key())
    }
}

impl NeighborKey {
    pub fn from_handshake(peer_version: u32, network_id: u32, handshake_data: &HandshakeData) -> NeighborKey {
        NeighborKey {
            peer_version: peer_version, 
            network_id: network_id,
            addrbytes: handshake_data.addrbytes.clone(),
            port: handshake_data.port,
        }
    }

    pub fn from_socketaddr(peer_version: u32, network_id: u32, addr: &SocketAddr) -> NeighborKey {
        NeighborKey {
            peer_version: peer_version,
            network_id: network_id,
            addrbytes: PeerAddress::from_socketaddr(addr),
            port: addr.port(),
        }
    }
}

impl Neighbor {
    /// Update fields in this neighbor from a given handshake.
    /// Also, re-calculate the peer's ASN and organization ID
    pub fn handshake_update(&mut self, conn: &DBConn, handshake_data: &HandshakeData) -> Result<(), net_error> {
        let pubk = handshake_data.node_public_key.to_public_key()?;
        let asn_opt = PeerDB::asn_lookup(conn, &handshake_data.addrbytes)
            .map_err(net_error::DBError)?;

        let asn = match asn_opt {
            Some(a) => a,
            None => 0
        };

        self.public_key = pubk;
        self.expire_block = handshake_data.expire_block_height;
        self.last_contact_time = get_epoch_time_secs();

        if asn != 0 {
            self.asn = asn;
            self.org = asn;       // TODO; AS number is a place-holder for an organization ID (an organization can own multiple ASs)
        }

        Ok(())
    }

    pub fn from_handshake(conn: &DBConn, peer_version: u32, network_id: u32, handshake_data: &HandshakeData) -> Result<Neighbor, net_error> {
        let addr = NeighborKey::from_handshake(peer_version, network_id, handshake_data);
        let pubk = handshake_data.node_public_key.to_public_key()?;

        let peer_opt = PeerDB::get_peer(conn, network_id, &addr.addrbytes, addr.port)
            .map_err(net_error::DBError)?;

        let mut neighbor = match peer_opt {
            Some(neighbor) => {
                let mut ret = neighbor.clone();
                ret.addr = addr.clone();
                ret
            },
            None => {
                let ret = Neighbor::empty(&addr, &pubk, handshake_data.expire_block_height);
                ret
            }
        };

        #[cfg(test)]
        {
            // setting BLOCKSTACK_NEIGHBOR_TEST_${PORTNUMBER} will let us select an organization
            // for this peer
            use std::env;
            match env::var(format!("BLOCKSTACK_NEIGHBOR_TEST_{}", addr.port).to_string()) {
                Ok(asn_str) => {
                    neighbor.asn = asn_str.parse().unwrap();
                    neighbor.org = neighbor.asn;
                    test_debug!("Override {:?} to ASN/org {}", &neighbor.addr, neighbor.asn);
                },
                Err(_) => {}
            };
        }

        neighbor.handshake_update(conn, &handshake_data)?;
        Ok(neighbor)
    }

    pub fn from_conversation(conn: &DBConn, convo: &ConversationP2P) -> Result<Option<Neighbor>, net_error> {
        let addr = convo.to_neighbor_key();
        let peer_opt = PeerDB::get_peer(conn, addr.network_id, &addr.addrbytes, addr.port)
            .map_err(net_error::DBError)?;

        match peer_opt {
            None => {
                Ok(None)
            },
            Some(mut peer) => {
                if peer.asn == 0 {
                    let asn_opt = PeerDB::asn_lookup(conn, &addr.addrbytes)
                        .map_err(net_error::DBError)?;

                    match asn_opt {
                        Some(a) => {
                            if a != 0 {
                                peer.asn = a;
                            }
                        },
                        None => {}
                    };
                }
                Ok(Some(peer))
            }
        }
    }
}

impl ConversationP2P {
    /// Create an unconnected conversation
    pub fn new(network_id: u32, version: u32, burnchain: &Burnchain, peer_addr: &SocketAddr, conn_opts: &ConnectionOptions, outbound: bool, conn_id: usize) -> ConversationP2P {
        ConversationP2P {
            network_id: network_id,
            version: version,
            connection: ConnectionP2P::new(StacksP2P::new(), conn_opts, None),
            conn_id: conn_id,
            seq: 0,
            heartbeat: conn_opts.heartbeat,
            burnchain: burnchain.clone(),

            peer_network_id: 0,
            peer_version: 0,
            peer_addrbytes: PeerAddress::from_socketaddr(peer_addr),
            peer_port: peer_addr.port(),
            peer_heartbeat: 0,
            peer_services: 0,
            peer_expire_block_height: 0,

            data_url: UrlString::try_from("".to_string()).unwrap(),

            burnchain_tip_height: 0,
            burnchain_tip_consensus_hash: ConsensusHash([0x00; 20]),

            stats: NeighborStats::new(outbound),
            reply_handles: VecDeque::new(),
        }
    }

    pub fn set_public_key(&mut self, pubkey_opt: Option<Secp256k1PublicKey>) -> () {
        self.connection.set_public_key(pubkey_opt);
    }

    pub fn to_neighbor_key(&self) -> NeighborKey {
        NeighborKey {
            peer_version: self.peer_version,
            network_id: self.peer_network_id,
            addrbytes: self.peer_addrbytes.clone(),
            port: self.peer_port
        }
    }

    pub fn is_outbound(&self) -> bool {
        self.stats.outbound
    }

    pub fn is_authenticated(&self) -> bool {
        self.connection.has_public_key()
    }

    pub fn get_public_key(&self) -> Option<StacksPublicKey> {
        self.connection.get_public_key()
    }
    
    pub fn ref_public_key(&self) -> Option<&StacksPublicKey> {
        self.connection.ref_public_key()
    }
    
    /// Determine whether or not a given (height, consensus_hash) pair _disagrees_ with our
    /// burnchain view.  If it does, return true.  If it doesn't (including if the given pair is
    /// simply absent from the chain_view), then return False.
    fn check_consensus_hash_disagreement(block_height: u64, their_consensus_hash: &ConsensusHash, chain_view: &BurnchainView) -> bool {
        let ch = match chain_view.last_consensus_hashes.get(&block_height) {
            Some(ref ch) => {
                ch.clone()
            },
            None => {
                // not present; can't prove disagreement (assume the remote peer is just stale)
                return false;
            }
        };
        *ch != *their_consensus_hash
    }

    /// Validate an inbound message's preamble against our knowledge of the burn chain.
    /// Return Ok(true) if we can proceed
    /// Return Ok(false) if we can't proceed, but the remote peer is not in violation of the protocol 
    /// Return Err(net_error::InvalidMessage) if the remote peer returns an invalid message in
    ///     violation of the protocol
    pub fn is_preamble_valid(&self, msg: &StacksMessage, chain_view: &BurnchainView) -> Result<bool, net_error> {
        if msg.preamble.network_id != self.network_id {
            // not on our network
            test_debug!("wrong network ID: {:x} != {:x}", msg.preamble.network_id, self.network_id);
            return Err(net_error::InvalidMessage);
        }
        if (msg.preamble.peer_version & 0xff000000) != (self.version & 0xff000000) {
            // major version mismatch
            test_debug!("wrong peer version: {:x} != {:x}", msg.preamble.peer_version, self.version);
            return Err(net_error::InvalidMessage);
        }
        if msg.preamble.burn_stable_block_height.checked_add(self.burnchain.stable_confirmations as u64) != Some(msg.preamble.burn_block_height) {
            // invalid message
            test_debug!("wrong stable block height: {:?} != {}", msg.preamble.burn_stable_block_height.checked_add(self.burnchain.stable_confirmations as u64), msg.preamble.burn_block_height);
            return Err(net_error::InvalidMessage);
        }

        if msg.preamble.burn_stable_block_height > chain_view.burn_block_height + MAX_NEIGHBOR_BLOCK_DELAY {
            // this node is too far ahead of us, but otherwise still potentially valid 
            test_debug!("remote peer is too far ahead of us: {} > {}", msg.preamble.burn_stable_block_height, chain_view.burn_block_height);
            return Ok(false);
        }
        else {
            // remote node's unstable burn block height is at or behind ours.
            // if their view is sufficiently fresh, make sure their consensus hash matches our view.
            let res = ConversationP2P::check_consensus_hash_disagreement(msg.preamble.burn_block_height, &msg.preamble.burn_consensus_hash, chain_view);
            if res {
                // our chain tip disagrees with their chain tip -- don't engage
                return Ok(false);
            }
        }

        // must agree on stable consensus hash
        let rules_disagree = ConversationP2P::check_consensus_hash_disagreement(msg.preamble.burn_stable_block_height, &msg.preamble.burn_stable_consensus_hash, chain_view);
        if rules_disagree {
            // remote peer disagrees on stable consensus hash -- follows different rules than us
            test_debug!("Consensus hash mismatch in preamble");
            return Err(net_error::InvalidMessage);
        }

        Ok(true)
    }

    /// Get next message sequence number, and increment.
    fn next_seq(&mut self) -> u32 {
        if self.seq == u32::max_value() {
            self.seq = 0;
        }
        let ret = self.seq;
        self.seq += 1;
        ret
    }

    /// Generate a signed message for this conversation 
    pub fn sign_message(&mut self, chain_view: &BurnchainView, private_key: &Secp256k1PrivateKey, payload: StacksMessageType) -> Result<StacksMessage, net_error> {
        let mut msg = StacksMessage::from_chain_view(self.version, self.network_id, chain_view, payload);
        msg.sign(self.next_seq(), private_key)?;
        Ok(msg)
    }
    
    /// Generate a signed forwarded message for this conversation.
    /// Include ourselves as the latest relayer.
    pub fn sign_relay_message(&mut self, local_peer: &LocalPeer, chain_view: &BurnchainView, mut relay_hints: Vec<RelayData>, payload: StacksMessageType) -> Result<StacksMessage, net_error> {
        let mut msg = StacksMessage::from_chain_view(self.version, self.network_id, chain_view, payload);
        msg.relayers.append(&mut relay_hints);
        msg.sign_relay(&local_peer.private_key, self.next_seq(), &local_peer.to_neighbor_addr())?;
        Ok(msg)
    }
    
    /// Generate a signed reply for this conversation 
    pub fn sign_reply(&mut self, chain_view: &BurnchainView, private_key: &Secp256k1PrivateKey, payload: StacksMessageType, seq: u32) -> Result<StacksMessage, net_error> {
        let mut msg = StacksMessage::from_chain_view(self.version, self.network_id, chain_view, payload);
        msg.sign(seq, private_key)?;
        Ok(msg)
    }

    /// sign and reply a message
    fn sign_and_reply(&mut self, local_peer: &LocalPeer, burnchain_view: &BurnchainView, request_preamble: &Preamble, reply_message: StacksMessageType) -> Result<ReplyHandleP2P, net_error> {
        let _msgtype = reply_message.get_message_name().to_owned();
        let reply = self.sign_reply(burnchain_view, &local_peer.private_key, reply_message, request_preamble.seq)?;
        let reply_handle = self.relay_signed_message(reply)
            .map_err(|e| {
                debug!("Unable to reply a {}: {:?}", _msgtype, &e);
                e
            })?;

        self.stats.msgs_tx += 1;
        Ok(reply_handle)
    }

    /// Sign and forward a message
    pub fn sign_and_forward(&mut self, local_peer: &LocalPeer, burnchain_view: &BurnchainView, relay_hints: Vec<RelayData>, forward_message: StacksMessageType) -> Result<ReplyHandleP2P, net_error> {
        let _msgtype = forward_message.get_message_name().to_owned();
        let fwd = self.sign_relay_message(local_peer, burnchain_view, relay_hints, forward_message)?;
        let fwd_handle = self.relay_signed_message(fwd)
            .map_err(|e| {
                debug!("Unable to forward a {}: {:?}", _msgtype, &e);
                e
            })?;

        self.stats.msgs_tx += 1;
        Ok(fwd_handle)
    }

    /// Reply a NACK
    fn reply_nack(&mut self, local_peer: &LocalPeer, burnchain_view: &BurnchainView, preamble: &Preamble, nack_code: u32) -> Result<ReplyHandleP2P, net_error> {
        let nack_payload = StacksMessageType::Nack(NackData::new(nack_code));
        self.sign_and_reply(local_peer, burnchain_view, preamble, nack_payload)
    }

    /// Queue up this message to this peer, and update our stats.
    /// This is a non-blocking operation. The caller needs to call .try_flush() or .flush() on the
    /// returned Write to finish sending.
    pub fn relay_signed_message(&mut self, msg: StacksMessage) -> Result<ReplyHandleP2P, net_error> {
        let _name = msg.get_message_name();
        let _seq = msg.request_id();
        
        let mut handle = self.connection.make_relay_handle(self.conn_id)?;
        msg.consensus_serialize(&mut handle)?;

        self.stats.msgs_tx += 1;
        
        debug!("{:?}: relay-send({}) {} seq {}", &self, self.stats.msgs_tx, _name, _seq);
        Ok(handle)
    }
    
    /// Queue up this message to this peer, and update our stats.  Expect a reply.
    /// This is a non-blocking operation.  The caller needs to call .try_flush() or .flush() on the
    /// returned handle to finish sending.
    pub fn send_signed_request(&mut self, msg: StacksMessage, ttl: u64) -> Result<ReplyHandleP2P, net_error> {
        let _name = msg.get_message_name();
        let _seq = msg.request_id();

        let mut handle = self.connection.make_request_handle(msg.request_id(), ttl, self.conn_id)?;
        msg.consensus_serialize(&mut handle)?;

        self.stats.msgs_tx += 1;

        debug!("{:?}: request-send({}) {} seq {}", &self, self.stats.msgs_tx, _name, _seq);
        Ok(handle)
    }

    /// Validate a handshake request.
    /// Return Err(...) if the handshake request was invalid.
    fn validate_handshake(&mut self, local_peer: &LocalPeer, chain_view: &BurnchainView, message: &mut StacksMessage) -> Result<(), net_error> {
        let handshake_data = match message.payload {
            StacksMessageType::Handshake(ref mut data) => data.clone(),
            _ => panic!("Message is not a handshake")
        };

        match self.connection.get_public_key() {
            None => {
                // if we don't yet have a public key for this node, verify the message.
                // if it's improperly signed, it's probably a poorly-timed re-key request (but either way the message should be rejected)
                message.verify_secp256k1(&handshake_data.node_public_key)
                    .map_err(|_e| {
                        test_debug!("{:?}: invalid handshake: not signed with given public key", &self);
                        net_error::InvalidMessage
                    })?;
            },
            Some(_) => {
                // for outbound connections, the self-reported address must match socket address if we already have a public key.
                // (not the case for inbound connections, since the peer socket address we see may
                // not be the same as the address the remote peer thinks it has).
                if self.stats.outbound && (self.peer_addrbytes != handshake_data.addrbytes || self.peer_port != handshake_data.port) {
                    // wrong peer address
                    test_debug!("{:?}: invalid handshake -- wrong addr/port ({:?}:{:?})", &self, &handshake_data.addrbytes, handshake_data.port);
                    return Err(net_error::InvalidHandshake);
                }
            }
        };

        let their_public_key_res = handshake_data.node_public_key.to_public_key();
        match their_public_key_res {
            Ok(_) => {},
            Err(_e) => {
                // bad public key
                test_debug!("{:?}: invalid handshake -- invalid public key", &self);
                return Err(net_error::InvalidMessage);
            }
        };

        if handshake_data.expire_block_height <= chain_view.burn_block_height {
            // already stale
            test_debug!("{:?}: invalid handshake -- stale public key (expired at {})", &self, handshake_data.expire_block_height);
            return Err(net_error::InvalidHandshake);
        }

        // the handshake cannot come from us 
        if handshake_data.node_public_key == StacksPublicKeyBuffer::from_public_key(&Secp256k1PublicKey::from_private(&local_peer.private_key)) {
            test_debug!("{:?}: invalid handshake -- got a handshake from myself", &self);
            return Err(net_error::InvalidHandshake);
        }

        Ok(())
    }

    /// Update connection state from handshake data.
    /// Returns true if we learned a new public key; false if not
    pub fn update_from_handshake_data(&mut self, preamble: &Preamble, handshake_data: &HandshakeData) -> Result<bool, net_error> {
        let pubk = handshake_data.node_public_key.to_public_key()?;

        self.peer_version = preamble.peer_version;
        self.peer_network_id = preamble.network_id;
        self.peer_services = handshake_data.services;
        self.peer_expire_block_height = handshake_data.expire_block_height;
        self.data_url = handshake_data.data_url.clone();

        let mut updated = false;
        let cur_pubk_opt = self.connection.get_public_key();
        if let Some(cur_pubk) = cur_pubk_opt {
            if pubk != cur_pubk {
                test_debug!("{:?}: Upgrade key {:?} to {:?} expires {:?}", &self, &to_hex(&cur_pubk.to_bytes_compressed()), &to_hex(&pubk.to_bytes_compressed()), self.peer_expire_block_height);
                updated = true;
            }
        }
        
        self.connection.set_public_key(Some(pubk.clone()));

        Ok(updated)
    }
    
    /// Handle an inbound handshake request, and generate either a HandshakeAccept or a HandshakeReject
    /// payload to send back.
    /// A handshake will only be accepted if we do not yet know the public key of this remote peer,
    /// or if it is signed by the current public key.
    /// Returns a reply (either an accept or reject) if appropriate
    /// Panics if this message is not a handshake (caller should check)
    fn handle_handshake(&mut self, local_peer: &LocalPeer, peerdb: &mut PeerDB, chain_view: &BurnchainView, message: &mut StacksMessage) -> Result<(Option<StacksMessage>, bool), net_error> {
        let res = self.validate_handshake(local_peer, chain_view, message);
        match res {
            Ok(_) => {},
            Err(net_error::InvalidHandshake) => {
                let reject = StacksMessage::from_chain_view(self.version, self.network_id, chain_view, StacksMessageType::HandshakeReject);
                debug!("{:?}: invalid handshake", &self);
                return Ok((Some(reject), true));
            },
            Err(e) => {
                return Err(e);
            }
        };
        
        let handshake_data = match message.payload {
            StacksMessageType::Handshake(ref mut data) => data.clone(),
            _ => panic!("Message is not a handshake")
        };

        let old_pubkey_opt = self.connection.get_public_key();
        let updated = self.update_from_handshake_data(&message.preamble, &handshake_data)?;
        let _authentic_msg = if !updated { "same" } else if old_pubkey_opt.is_none() { "new" } else { "upgraded" };

        debug!("Handshake from {:?} {} public key {:?} expires at {:?}", &self, _authentic_msg,
               &to_hex(&handshake_data.node_public_key.to_public_key().unwrap().to_bytes_compressed()), handshake_data.expire_block_height);

        if updated {
            // save the new key
            let mut tx = peerdb.tx_begin().map_err(net_error::DBError)?;
            let neighbor = Neighbor::from_handshake(&mut tx, message.preamble.peer_version, message.preamble.network_id, &handshake_data)?;
            neighbor.save_update(&mut tx)?;
            tx.commit().map_err(|e| net_error::DBError(db_error::SqliteError(e)))?;
            
            debug!("{:?}: Re-key {:?} to {:?} expires {}", local_peer, &neighbor.addr, &to_hex(&neighbor.public_key.to_bytes_compressed()), neighbor.expire_block);
        }

        let accept_data = HandshakeAcceptData::new(local_peer, self.heartbeat);
        let accept = StacksMessage::from_chain_view(self.version, self.network_id, chain_view, StacksMessageType::HandshakeAccept(accept_data));

        // always pass back handshakes, even though we "handled" them (since other processes --
        // in particular, the neighbor-walk logic -- need to receive them)
        Ok((Some(accept), false))
    }

    /// Handle an inbound handshake-accept
    /// Update conversation state based on a HandshakeAccept
    /// Called from the p2p network thread.
    fn handle_handshake_accept(&mut self, preamble: &Preamble, handshake_accept: &HandshakeAcceptData) -> Result<(), net_error> {
        self.update_from_handshake_data(preamble, &handshake_accept.handshake)?;
        self.peer_heartbeat = handshake_accept.heartbeat_interval;
        self.stats.last_handshake_time = get_epoch_time_secs();

        debug!("HandshakeAccept from {:?}: set public key to {:?} expiring at {:?} heartbeat {}s", &self,
               &to_hex(&handshake_accept.handshake.node_public_key.to_public_key().unwrap().to_bytes_compressed()), handshake_accept.handshake.expire_block_height, self.peer_heartbeat);
        Ok(())
    }
    
    /// Reply to a ping with a pong.
    /// Called from the p2p network thread.
    fn handle_ping(&mut self, chain_view: &BurnchainView, message: &mut StacksMessage) -> Result<Option<StacksMessage>, net_error> {
        let ping_data = match message.payload {
            StacksMessageType::Ping(ref data) => data,
            _ => panic!("Message is not a ping")
        };
        let pong_data = PongData::from_ping(&ping_data);
        Ok(Some(StacksMessage::from_chain_view(self.version, self.network_id, chain_view, StacksMessageType::Pong(pong_data))))
    }

    /// Handle an inbound GetNeighbors request.
    fn handle_getneighbors(&mut self, peer_dbconn: &DBConn, local_peer: &LocalPeer, chain_view: &BurnchainView, preamble: &Preamble) -> Result<ReplyHandleP2P, net_error> {
        // get neighbors at random as long as they're fresh
        let mut neighbors = PeerDB::get_random_neighbors(peer_dbconn, self.network_id, MAX_NEIGHBORS_DATA_LEN, chain_view.burn_block_height, false)
            .map_err(net_error::DBError)?;
        
        if cfg!(test) && self.connection.options.disable_chat_neighbors {
            // never report neighbors if this is disabled by a test
            test_debug!("{:?}: Neighbor crawl is disabled; reporting 0 neighbors", &local_peer);
            neighbors.clear();
        }

        let neighbor_addrs : Vec<NeighborAddress> = neighbors
            .iter()
            .map(|n| NeighborAddress::from_neighbor(n))
            .collect();
        
        debug!("{:?}: handle GetNeighbors from {:?}. Reply with {} neighbors", &local_peer, &self, neighbor_addrs.len());

        let payload = StacksMessageType::Neighbors( NeighborsData { neighbors: neighbor_addrs } );
        let reply = self.sign_reply(chain_view, &local_peer.private_key, payload, preamble.seq)?;
        let reply_handle = self.relay_signed_message(reply)
            .map_err(|e| {
                debug!("Outbox to {:?} is full; cannot reply to GetNeighbors", &self);
                e
            })?;

        Ok(reply_handle)
    }

    /// Handle an inbound GetBlocksInv request.
    /// Returns a reply handle to the generated message (possibly a nack)
    fn handle_getblocksinv(&mut self, local_peer: &LocalPeer, burndb: &mut BurnDB, chainstate: &mut StacksChainState, burnchain_view: &BurnchainView, preamble: &Preamble, get_blocks_inv: &GetBlocksInv) -> Result<ReplyHandleP2P, net_error> {
        let block_hashes = {
            let mut burndb_tx = burndb.tx_begin().map_err(net_error::DBError)?;
            let num_headers = 
                if (get_blocks_inv.num_blocks as u32) > BLOCKS_INV_DATA_MAX_BITLEN {
                    BLOCKS_INV_DATA_MAX_BITLEN as u64
                }
                else {
                    get_blocks_inv.num_blocks as u64
                };

            match BurnDB::get_stacks_header_hashes(&mut burndb_tx, num_headers, &get_blocks_inv.consensus_hash) {
                Ok(blocks_hashes) => Ok(blocks_hashes),
                Err(e) => match e {
                    db_error::NotFoundError => {
                        // make this into a NACK
                        return self.reply_nack(local_peer, burnchain_view, preamble, NackErrorCodes::NoSuchBurnchainBlock);
                    },
                    _ => {
                        Err(net_error::DBError(e))
                    }
                }
            }
        }?;

        let blocks_inv_data : BlocksInvData = chainstate.get_blocks_inventory(&block_hashes).map_err(|e| net_error::from(e))?;

        debug!("{:?}: Handle GetBlocksInv from {:?}. Reply {:?} to request {:?}", &local_peer, &self, &blocks_inv_data, get_blocks_inv);

        let blocks_inv_payload = StacksMessageType::BlocksInv(blocks_inv_data);
        self.sign_and_reply(local_peer, burnchain_view, preamble, blocks_inv_payload)
    }

    /// Verify that there are no cycles in our relayers list.
    /// Identify relayers by public key hash
    fn check_relayer_cycles(relayers: &Vec<RelayData>) -> bool {
        let mut addrs = HashSet::new();
        for r in relayers.iter() {
            if addrs.contains(&r.peer.public_key_hash) {
                return false;
            }
            addrs.insert(r.peer.public_key_hash.clone());
        }
        true
    }

    /// Verify that we aren't in this relayers list
    fn check_relayers_remote(local_peer: &LocalPeer, relayers: &Vec<RelayData>) -> bool {
        let addr = local_peer.to_neighbor_addr();
        for r in relayers.iter() {
            if r.peer == addr {
                return false;
            }
        }
        return true;
    }

    /// Check that a message was properly relayed.
    /// * there are no relay cycles
    /// * we didn't send this
    /// Update relayer statistics for this conversation
    fn process_relayers(&mut self, local_peer: &LocalPeer, preamble: &Preamble, mut relayers: Vec<RelayData>) -> bool {
        if !ConversationP2P::check_relayer_cycles(&relayers) {
            debug!("Message from {:?} contains a cycle", self.to_neighbor_key());
            return false;
        }

        if !ConversationP2P::check_relayers_remote(local_peer, &relayers) {
            debug!("Message originates from us ({})", local_peer.to_neighbor_addr());
            return false;
        }
   
        for relayer in relayers.drain(..) {
            self.stats.add_relayer(relayer.peer, (preamble.payload_len - 1) as u64);
        }
        
        return true;
    }

    /// Validate pushed blocks.
    /// Make sure the peer doesn't send us too much at once, though.
    fn validate_blocks_push(&mut self, local_peer: &LocalPeer, chain_view: &BurnchainView, preamble: &Preamble, relayers: Vec<RelayData>) -> Result<Option<ReplyHandleP2P>, net_error> {
        assert!(preamble.payload_len > 5);          // don't count 1-byte type prefix + 4 byte vector length

        if !self.process_relayers(local_peer, preamble, relayers) {
            self.stats.msgs_err += 1;
            return Err(net_error::InvalidMessage);
        }

        self.stats.add_block_push((preamble.payload_len as u64) - 5);

        if self.connection.options.max_block_push_bandwidth > 0 && self.stats.get_block_push_bandwidth() > (self.connection.options.max_block_push_bandwidth as f64) {
            debug!("Neighbor {:?} exceeded max block-push bandwidth of {} bytes/sec (currently at {})", &self.to_neighbor_key(), self.connection.options.max_block_push_bandwidth, self.stats.get_block_push_bandwidth());
            return self.reply_nack(local_peer, chain_view, preamble, NackErrorCodes::Throttled)
                .and_then(|handle| Ok(Some(handle)));
        }
        Ok(None)
    }
    
    /// Validate pushed microblocks.
    /// Not much we can do to see if they're semantically correct, but we can at least throttle a
    /// peer that sends us too many at once.
    fn validate_microblocks_push(&mut self, local_peer: &LocalPeer, chain_view: &BurnchainView, preamble: &Preamble, relayers: Vec<RelayData>) -> Result<Option<ReplyHandleP2P>, net_error> {
        assert!(preamble.payload_len > 5);          // don't count 1-byte type prefix + 4 byte vector length
        
        if !self.process_relayers(local_peer, preamble, relayers) {
            self.stats.msgs_err += 1;
            return Err(net_error::InvalidMessage);
        }

        self.stats.add_microblocks_push((preamble.payload_len as u64) - 5);

        if self.connection.options.max_microblocks_push_bandwidth > 0 && self.stats.get_microblocks_push_bandwidth() > (self.connection.options.max_microblocks_push_bandwidth as f64) {
            debug!("Neighbor {:?} exceeded max microblocks-push bandwidth of {} bytes/sec (currently at {})", &self.to_neighbor_key(), self.connection.options.max_microblocks_push_bandwidth, self.stats.get_microblocks_push_bandwidth());
            return self.reply_nack(local_peer, chain_view, preamble, NackErrorCodes::Throttled)
                .and_then(|handle| Ok(Some(handle)));
        }
        Ok(None)
    }

    /// Validate a pushed transaction.
    /// Update bandwidth accounting, but forward the transaction along.
    fn validate_transaction_push(&mut self, local_peer: &LocalPeer, chain_view: &BurnchainView, preamble: &Preamble, relayers: Vec<RelayData>) -> Result<Option<ReplyHandleP2P>, net_error> {
        assert!(preamble.payload_len > 1);          // don't count 1-byte type prefix

        if !self.process_relayers(local_peer, preamble, relayers) {
            self.stats.msgs_err += 1;
            return Err(net_error::InvalidMessage);
        }

        self.stats.add_transaction_push((preamble.payload_len as u64) - 1);

        if self.connection.options.max_transaction_push_bandwidth > 0 && self.stats.get_transaction_push_bandwidth() > (self.connection.options.max_transaction_push_bandwidth as f64) {
            debug!("Neighbor {:?} exceeded max transaction-push bandwidth of {} bytes/sec (currently at {})", &self.to_neighbor_key(), self.connection.options.max_transaction_push_bandwidth, self.stats.get_transaction_push_bandwidth());
            return self.reply_nack(local_peer, chain_view, preamble, NackErrorCodes::Throttled)
                .and_then(|handle| Ok(Some(handle)));
        }
        Ok(None)
    }
    
    /// Handle an inbound authenticated p2p data-plane message.
    /// Return the message if not handled
    fn handle_data_message(&mut self, local_peer: &LocalPeer, peerdb: &mut PeerDB, burndb: &mut BurnDB, chainstate: &mut StacksChainState, chain_view: &BurnchainView, msg: StacksMessage) -> Result<Option<StacksMessage>, net_error> {
        let res = match msg.payload {
            StacksMessageType::GetNeighbors => self.handle_getneighbors(peerdb.conn(), local_peer, chain_view, &msg.preamble),
            StacksMessageType::GetBlocksInv(ref get_blocks_inv) => self.handle_getblocksinv(local_peer, burndb, chainstate, chain_view, &msg.preamble, get_blocks_inv),
            StacksMessageType::Blocks(_) => {
                // not handled here, but do some accounting -- we can't receive blocks too often,
                // so close this conversation if we do.
                match self.validate_blocks_push(local_peer, chain_view, &msg.preamble, msg.relayers.clone())? {
                    Some(handle) => Ok(handle),
                    None => {
                        // will forward upstream
                        return Ok(Some(msg))
                    }
                }
            },
            StacksMessageType::Microblocks(_) => {
                // not handled here, but do some accounting -- we can't receive too many
                // unconfirmed microblocks per second
                match self.validate_microblocks_push(local_peer, chain_view, &msg.preamble, msg.relayers.clone())? {
                    Some(handle) => Ok(handle),
                    None => {
                        // will forward upstream
                        return Ok(Some(msg))
                    }
                }
            },
            StacksMessageType::Transaction(_) => {
                // not handled here, but do some accounting -- we can't receive too many
                // unconfirmed transactions per second
                match self.validate_transaction_push(local_peer, chain_view, &msg.preamble, msg.relayers.clone())? {
                    Some(handle) => Ok(handle),
                    None => {
                        // will forward upstream
                        return Ok(Some(msg))
                    }
                }
            },
            _ => {
                // all else will forward upstream
                return Ok(Some(msg));
            }
        };

        match res {
            Ok(handle) => {
                self.reply_handles.push_back(handle);
                Ok(None)
            }
            Err(e) => {
                debug!("Failed to handle messsage: {:?}", &e);
                Ok(Some(msg))
            }
        }
    }

    /// Load data into our connection 
    pub fn recv<R: Read>(&mut self, r: &mut R) -> Result<usize, net_error> {
        let mut total_recved = 0;
        loop {
            let res = self.connection.recv_data(r);
            match res {
                Ok(num_recved) => {
                    total_recved += num_recved;
                    if num_recved > 0 {
                        self.stats.last_recv_time = get_epoch_time_secs();
                        self.stats.bytes_rx += num_recved as u64;
                    }
                    else {
                        break;
                    }
                },
                Err(e) => {
                    info!("{:?}: failed to recv on P2P conversation: {:?}", self, &e);
                    return Err(e);
                }
            }
        }
        debug!("{:?}: received {} bytes", self, total_recved);
        Ok(total_recved)
    }

    /// Write data out of our conversation 
    pub fn send<W: Write>(&mut self, w: &mut W) -> Result<usize, net_error> {
        let mut total_sent = 0;
        loop {
            // queue next byte slice
            self.try_flush()?;

            let res = self.connection.send_data(w);
            match res {
                Ok(num_sent) => {
                    total_sent += num_sent;
                    if num_sent > 0 {
                        self.stats.last_send_time = get_epoch_time_secs();
                        self.stats.bytes_tx += num_sent as u64;
                    }
                    else {
                        break;
                    }
                },
                Err(e) => {
                    info!("{:?}: failed to send on P2P conversation: {:?}", self, &e);
                    return Err(e);
                }
            }
        }
        debug!("{:?}: sent {} bytes", self, total_sent);
        Ok(total_sent)
    }

    /// Make progress on in-flight messages.
    pub fn try_flush(&mut self) -> Result<(), net_error> {
        // send out responses in the order they were requested 
        let mut drained = false;
        let mut broken = false;
        match self.reply_handles.front_mut() {
            Some(ref mut reply) => {
                // try moving some data to the connection
                match reply.try_flush() {
                    Ok(res) => {
                        drained = res;
                    },
                    Err(e) => {
                        // dead
                        warn!("Broken P2P connection: {:?}", &e);
                        broken = true;
                    }
                }
            },
            None => {}
        }

        if broken || drained {
            // done with this stream
            self.reply_handles.pop_front();
        }
        Ok(())
    }

    /// How many pending outgoing messages are there
    pub fn num_pending_outbound(&self) -> usize {
        self.reply_handles.len()
    }

    /// Validate an inbound p2p message
    /// Return Ok(true) if valid, Ok(false) if invalid, and Err if we should disconnect.
    fn validate_inbound_message(&mut self, msg: &StacksMessage, burnchain_view: &BurnchainView) -> Result<bool, net_error> {
        // validate message preamble
        match self.is_preamble_valid(&msg, burnchain_view) {
            Ok(res) => {
                if !res {
                    info!("{:?}: Received message with stale preamble; ignoring", &self);
                    self.stats.msgs_err += 1;
                    self.stats.add_healthpoint(false);
                    return Ok(false);
                }
            },
            Err(e) => {
                match e {
                    net_error::InvalidMessage => {
                        // Disconnect from this peer.  If it thinks nothing's wrong, it'll
                        // reconnect on its own.
                        // However, only count this message as error.  Drop all other queued
                        // messages.
                        info!("{:?}: Received invalid preamble; dropping connection", &self);
                        self.stats.msgs_err += 1;
                        self.stats.add_healthpoint(false);
                        return Err(e);
                    },
                    _ => {
                        // skip this message 
                        info!("{:?}: Failed to process message: {:?}", &self, &e);
                        self.stats.msgs_err += 1;
                        self.stats.add_healthpoint(false);
                        return Ok(false);
                    }
                }
            }
        }
        return Ok(true);
    }

    /// Handle an inbound authenticated p2p control-plane message
    /// Return true if we should consume it (i.e. it's not something to forward along), as well as the message we'll send as a reply (if any)
    fn handle_authenticated_control_message(&mut self, local_peer: &LocalPeer, peerdb: &mut PeerDB, burnchain_view: &BurnchainView, msg: &mut StacksMessage) -> Result<(Option<StacksMessage>, bool), net_error> {
        let mut consume = false;

        // already have public key; match payload
        let reply_opt = match msg.payload {
            StacksMessageType::Handshake(_) => {
                debug!("{:?}: Got Handshake", &self);
                let (handshake_opt, handled) = self.handle_handshake(local_peer, peerdb, burnchain_view, msg)?;
                consume = handled;
                Ok(handshake_opt)
            },
            StacksMessageType::HandshakeAccept(ref data) => {
                test_debug!("{:?}: Got HandshakeAccept", &self);
                self.handle_handshake_accept(&msg.preamble, data).and_then(|_| Ok(None))
            },
            StacksMessageType::Ping(_) => {
                test_debug!("{:?}: Got Ping", &self);

                // consume here if unsolicited
                consume = true;
                self.handle_ping(burnchain_view, msg)
            },
            StacksMessageType::Pong(_) => {
                test_debug!("{:?}: Got Pong", &self);
                Ok(None)
            },
            _ => {
                test_debug!("{:?}: Got a data-plane message (type {})", &self, msg.payload.get_message_name());
                Ok(None)       // nothing to reply to at this time
            }
        }?;
        Ok((reply_opt, consume))
    }

    /// Handle an inbound unauthenticated p2p control-plane message.
    /// Return true if the message was also solicited, as well as the reply we generate to
    /// deal with it (if we do deal with it)
    fn handle_unauthenticated_control_message(&mut self, local_peer: &LocalPeer, peerdb: &mut PeerDB, burnchain_view: &BurnchainView, msg: &mut StacksMessage) -> Result<(Option<StacksMessage>, bool), net_error> {
        // only thing we'll take right now is a handshake, as well as handshake
        // accept/rejects and nacks.
        //
        // Anything else will be nack'ed -- the peer will first need to handshake.
        let mut consume = false;
        let solicited = self.connection.is_solicited(&msg);
        let reply_opt = match msg.payload {
            StacksMessageType::Handshake(_) => {
                test_debug!("{:?}: Got unauthenticated Handshake", &self);
                let (reply_opt, handled) = self.handle_handshake(local_peer, peerdb, burnchain_view, msg)?;
                consume = handled;
                Ok(reply_opt)
            },
            StacksMessageType::HandshakeAccept(ref data) => {
                if solicited {
                    test_debug!("{:?}: Got unauthenticated HandshakeAccept", &self);
                    self.handle_handshake_accept(&msg.preamble, data).and_then(|_| Ok(None))
                }
                else {
                    test_debug!("{:?}: Unsolicited unauthenticated HandshakeAccept", &self);

                    // don't update stats or state, and don't pass back 
                    consume = true;
                    Ok(None)
                }
            },
            StacksMessageType::HandshakeReject => {
                test_debug!("{:?}: Got unauthenticated HandshakeReject", &self);

                // don't NACK this back just because we were rejected.
                // But, it's okay to forward this back (i.e. don't consume).
                Ok(None)
            },
            StacksMessageType::Nack(_) => {
                test_debug!("{:?}: Got unauthenticated Nack", &self);
                
                // don't NACK back.
                // But, it's okay to forward this back (i.e. don't consume).
                Ok(None)
            }
            _ => {
                test_debug!("{:?}: Got unauthenticated message (type {}), will NACK", &self, msg.payload.get_message_name());
                let nack_payload = StacksMessageType::Nack(NackData::new(NackErrorCodes::HandshakeRequired));
                let nack = StacksMessage::from_chain_view(self.version, self.network_id, burnchain_view, nack_payload);

                // unauthenticated, so don't forward it (but do consume it, and do nack it)
                consume = true;
                Ok(Some(nack))
            }
        }?;
        Ok((reply_opt, consume))
    }

    /// Carry on a conversation with the remote peer.
    /// Called from the p2p network thread, so no need for a network handle.
    /// Attempts to fulfill requests in other threads as a result of processing a message.
    /// Returns the list of unfulfilled Stacks messages we received -- messages not destined for
    /// any other thread in this program (i.e. "unsolicited messages").
    pub fn chat(&mut self, local_peer: &LocalPeer, peerdb: &mut PeerDB, burndb: &mut BurnDB, chainstate: &mut StacksChainState, burnchain_view: &BurnchainView) -> Result<Vec<StacksMessage>, net_error> {
        let num_inbound = self.connection.inbox_len();
        test_debug!("{:?}: {} messages pending", &self, num_inbound);

        let mut unsolicited = vec![];
        for _ in 0..num_inbound {
            let update_stats;      // whether or not this message can count towards this peer's liveness stats
            let mut msg = match self.connection.next_inbox_message() {
                None => {
                    continue;
                },
                Some(m) => m
            };

            if !self.validate_inbound_message(&msg, burnchain_view)? {
                continue;
            }
 
            let (reply_opt, consumed) = 
                if self.connection.has_public_key() {
                    // we already have this remote peer's public key, so the message signature will
                    // have been verified by the underlying ConnectionP2P.
                    update_stats = true;
                    self.handle_authenticated_control_message(local_peer, peerdb, burnchain_view, &mut msg)?
                }
                else {
                    // the underlying ConnectionP2P does not yet have a public key installed (i.e.
                    // we don't know it yet), so treat this message with a little bit more
                    // suspicion.
                    // Update stats only if we were asking for this message.
                    update_stats = self.connection.is_solicited(&msg);
                    self.handle_unauthenticated_control_message(local_peer, peerdb, burnchain_view, &mut msg)?
                };
            
            match reply_opt {
                None => {}
                Some(mut reply) => {
                    // send back this message to the remote peer
                    test_debug!("{:?}: Send control-plane reply type {}", &self, reply.payload.get_message_name());
                    reply.sign(msg.preamble.seq, &local_peer.private_key)?;
                    let reply_handle = self.relay_signed_message(reply)?;
                    self.reply_handles.push_back(reply_handle);
                }
            }
            
            let now = get_epoch_time_secs();
            let _msgtype = msg.payload.get_message_name().to_owned();
            let _seq = msg.request_id();

            if update_stats {
                // successfully got a message -- update stats
                if self.stats.first_contact_time == 0 {
                    self.stats.first_contact_time = now;
                }

                let msg_id = msg.payload.get_message_id();
                let count = match self.stats.msg_rx_counts.get(&msg_id) {
                    None => 1,
                    Some(c) => c + 1
                };

                self.stats.msg_rx_counts.insert(msg_id, count);

                self.stats.msgs_rx += 1;
                self.stats.last_recv_time = now;
                self.stats.last_contact_time = get_epoch_time_secs();
                self.stats.add_healthpoint(true);
            }
            else {
                // got an unhandled message we didn't ask for
                self.stats.msgs_rx_unsolicited += 1;
            }
            
            debug!("{:?}: Received message {}", &self, _msgtype);

            // Is there someone else waiting for this message?  If so, pass it along.
            let fulfill_opt = self.connection.fulfill_request(msg);
            match fulfill_opt {
                None => {
                    debug!("{:?}: Fulfilled pending message request (type {} seq {})", &self, _msgtype, _seq);
                },
                Some(msg) => {
                    if consumed {
                        // already handled
                        debug!("{:?}: Consumed message (type {} seq {})", &self, _msgtype, _seq);
                    }
                    else {
                        test_debug!("{:?}: Try handling message (type {} seq {})", &self, _msgtype, _seq);
                        let msg_opt = self.handle_data_message(local_peer, peerdb, burndb, chainstate, burnchain_view, msg)?;
                        match msg_opt {
                            Some(msg) => {
                                debug!("{:?}: Did not handle message (type {} seq {}); passing upstream", &self, _msgtype, _seq);
                                unsolicited.push(msg);
                            },
                            None => {
                                debug!("{:?}: Handled message {} seq {}", &self, _msgtype, _seq);
                            }
                        }
                    }
                }
            }
        }

        Ok(unsolicited)
    }

    /// Remove all timed-out messages, and ding the remote peer as unhealthy
    pub fn clear_timeouts(&mut self) -> () {
       let num_drained = self.connection.drain_timeouts();
       for _ in 0..num_drained {
           self.stats.add_healthpoint(false);
       }
    }

    /// Get a ref to the conversation stats 
    pub fn get_stats(&self) -> &NeighborStats {
        &self.stats
    }
    
    /// Get a mut ref to the conversation stats 
    pub fn get_stats_mut(&mut self) -> &mut NeighborStats {
        &mut self.stats
    }
}

#[cfg(test)]
mod test {
    use super::*;
    use net::*;
    use net::connection::*;
    use net::db::*;
    use net::p2p::*;
    use util::secp256k1::*;
    use util::uint::*;
    use util::pipe::*;
    use burnchains::*;
    use burnchains::burnchain::*;
    use chainstate::*;
    use chainstate::burn::*;
    use chainstate::burn::db::burndb::*;

    use burnchains::bitcoin::address::BitcoinAddress;
    use burnchains::bitcoin::keys::BitcoinPublicKey;

    use std::net::SocketAddr;
    use std::net::SocketAddrV4;

    use std::io::prelude::*;
    use std::io::Read;
    use std::io::Write;
    use std::fs;

    use net::test::*;

    use core::{PEER_VERSION, NETWORK_P2P_PORT};

    fn make_test_chain_dbs(testname: &str, burnchain: &Burnchain, network_id: u32, key_expires: u64, data_url: UrlString, asn4_entries: &Vec<ASEntry4>, initial_neighbors: &Vec<Neighbor>) -> (PeerDB, BurnDB, StacksChainState) {
        let test_path = format!("/tmp/blockstack-test-databases-{}", testname);
        match fs::metadata(&test_path) {
            Ok(_) => {
                fs::remove_dir_all(&test_path).unwrap();
            },
            Err(_) => {}
        };

        fs::create_dir_all(&test_path).unwrap();

        let burndb_path = format!("{}/burn", &test_path);
        let peerdb_path = format!("{}/peers.db", &test_path);
        let chainstate_path = format!("{}/chainstate", &test_path);

<<<<<<< HEAD
        let mut rng = rand::thread_rng();
        let mut buf = [0u8; 8];
        let mut local_peer_seed = [0u8; 32];
        rng.fill_bytes(&mut local_peer_seed);

        let peerdb = PeerDB::connect(&peerdb_path, true, network_id, burnchain.network_id, key_expires, NETWORK_P2P_PORT, data_url.clone(), local_peer_seed.to_vec(), &asn4_entries, Some(&initial_neighbors)).unwrap();
=======
        let peerdb = PeerDB::connect(&peerdb_path, true, network_id, burnchain.network_id, key_expires, PeerAddress::from_ipv4(127, 0, 0, 1), NETWORK_P2P_PORT, data_url.clone(), &asn4_entries, Some(&initial_neighbors)).unwrap();
>>>>>>> 5b364972
        let burndb = BurnDB::connect(&burndb_path, burnchain.first_block_height, &burnchain.first_block_hash, get_epoch_time_secs(), true).unwrap();
        let chainstate = StacksChainState::open(false, network_id, &chainstate_path).unwrap();

        (peerdb, burndb, chainstate)
    }

    fn convo_send_recv(sender: &mut ConversationP2P, mut sender_handles: Vec<&mut ReplyHandleP2P>, receiver: &mut ConversationP2P) -> () {
        let (mut pipe_read, mut pipe_write) = Pipe::new();
        pipe_read.set_nonblocking(true);

        loop {
            let mut res = true;
            for i in 0..sender_handles.len() {
                let r = sender_handles[i].try_flush().unwrap();
                res = r && res;
            }
           
            sender.try_flush().unwrap();
            receiver.try_flush().unwrap();

            pipe_write.try_flush().unwrap();
            
            let all_relays_flushed = receiver.num_pending_outbound() == 0 && sender.num_pending_outbound() == 0;
            
            let nw = sender.send(&mut pipe_write).unwrap();
            let nr = receiver.recv(&mut pipe_read).unwrap();

            test_debug!("res = {}, all_relays_flushed = {}, nr = {}, nw = {}", res, all_relays_flushed, nr, nw);
            if res && all_relays_flushed && nr == 0 && nw == 0 {
                break;
            }
        }

        eprintln!("pipe_read = {:?}", pipe_read);
        eprintln!("pipe_write = {:?}", pipe_write);
    }

    fn db_setup(peerdb: &mut PeerDB, burndb: &mut BurnDB, socketaddr: &SocketAddr, chain_view: &BurnchainView) -> () {
        {
            let mut tx = peerdb.tx_begin().unwrap();
            PeerDB::set_local_ipaddr(&mut tx, &PeerAddress::from_socketaddr(socketaddr), socketaddr.port()).unwrap();
            tx.commit().unwrap();
        }
        let mut tx = burndb.tx_begin().unwrap();
        let mut prev_snapshot = BurnDB::get_first_block_snapshot(&tx).unwrap();
        for i in prev_snapshot.block_height..chain_view.burn_block_height+1 {
            let mut next_snapshot = prev_snapshot.clone();

            next_snapshot.block_height += 1;
            if i == chain_view.burn_block_height {
                next_snapshot.consensus_hash = chain_view.burn_consensus_hash.clone();
            }
            else if i == chain_view.burn_stable_block_height {
                next_snapshot.consensus_hash = chain_view.burn_stable_consensus_hash.clone();
            }

            let big_i = Uint256::from_u64(i as u64);
            let mut big_i_bytes_32 = [0u8; 32];
            let mut big_i_bytes_20 = [0u8; 20];
            big_i_bytes_32.copy_from_slice(&big_i.to_u8_slice());
            big_i_bytes_20.copy_from_slice(&big_i.to_u8_slice()[0..20]);

            next_snapshot.consensus_hash = ConsensusHash(big_i_bytes_20);
            next_snapshot.parent_burn_header_hash = next_snapshot.burn_header_hash.clone();
            next_snapshot.burn_header_hash = BurnchainHeaderHash(big_i_bytes_32.clone());
            next_snapshot.ops_hash = OpsHash::from_bytes(&big_i_bytes_32).unwrap();
            next_snapshot.winning_stacks_block_hash = BlockHeaderHash(big_i_bytes_32.clone());
            next_snapshot.winning_block_txid = Txid(big_i_bytes_32.clone());
            next_snapshot.total_burn += 1;
            next_snapshot.sortition = true;
            next_snapshot.sortition_hash = next_snapshot.sortition_hash.mix_burn_header(&BurnchainHeaderHash(big_i_bytes_32.clone()));
            next_snapshot.num_sortitions += 1;

            let next_index_root = BurnDB::append_chain_tip_snapshot(&mut tx, &prev_snapshot, &next_snapshot, &vec![], &vec![]).unwrap();
            next_snapshot.index_root = next_index_root;

            test_debug!("i = {}, chain_view.burn_block_height = {}, ch = {}", i, chain_view.burn_block_height, next_snapshot.consensus_hash);
            
            prev_snapshot = next_snapshot;
        }
        tx.commit().unwrap();
    }

    #[test]
    #[ignore]
    fn convo_handshake_accept() {
        let conn_opts = ConnectionOptions::default();

        let socketaddr_1 = SocketAddr::new(IpAddr::V4(Ipv4Addr::new(127, 0, 0, 1)), 8080);
        let socketaddr_2 = SocketAddr::new(IpAddr::V4(Ipv4Addr::new(1, 2, 3, 4)), 8081);
        
        let first_burn_hash = BurnchainHeaderHash::from_hex("0000000000000000000000000000000000000000000000000000000000000000").unwrap();
        
        let burnchain = Burnchain {
            peer_version: PEER_VERSION,
            network_id: 0,
            chain_name: "bitcoin".to_string(),
            network_name: "testnet".to_string(),
            working_dir: "/nope".to_string(),
            consensus_hash_lifetime: 24,
            stable_confirmations: 7,
            first_block_height: 12300,
            first_block_hash: first_burn_hash.clone(),
        };

        let mut chain_view = BurnchainView {
            burn_block_height: 12348,
            burn_consensus_hash: ConsensusHash::from_hex("1111111111111111111111111111111111111111").unwrap(),
            burn_stable_block_height: 12341,
            burn_stable_consensus_hash: ConsensusHash::from_hex("2222222222222222222222222222222222222222").unwrap(),
            last_consensus_hashes: HashMap::new()
        };
        chain_view.make_test_data();

        let (mut peerdb_1, mut burndb_1, mut chainstate_1) = make_test_chain_dbs("convo_handshake_accept_1", &burnchain, 0x9abcdef0, 12350, "http://peer1.com".into(), &vec![], &vec![]);
        let (mut peerdb_2, mut burndb_2, mut chainstate_2) = make_test_chain_dbs("convo_handshake_accept_2", &burnchain, 0x9abcdef0, 12351, "http://peer2.com".into(), &vec![], &vec![]);

        db_setup(&mut peerdb_1, &mut burndb_1, &socketaddr_1, &chain_view);
        db_setup(&mut peerdb_2, &mut burndb_2, &socketaddr_2, &chain_view);

        let local_peer_1 = PeerDB::get_local_peer(&peerdb_1.conn()).unwrap();
        let local_peer_2 = PeerDB::get_local_peer(&peerdb_2.conn()).unwrap();

        let mut convo_1 = ConversationP2P::new(123, 456, &burnchain, &socketaddr_2, &conn_opts, true, 0);
        let mut convo_2 = ConversationP2P::new(123, 456, &burnchain, &socketaddr_1, &conn_opts, true, 0);
       
        // no peer public keys known yet
        assert!(convo_1.connection.get_public_key().is_none());
        assert!(convo_2.connection.get_public_key().is_none());
        
        // convo_1 sends a handshake to convo_2
        let handshake_data_1 = HandshakeData::from_local_peer(&local_peer_1);
        let handshake_1 = convo_1.sign_message(&chain_view, &local_peer_1.private_key, StacksMessageType::Handshake(handshake_data_1.clone())).unwrap();
        let mut rh_1 = convo_1.send_signed_request(handshake_1, 1000000).unwrap();

        // convo_2 receives it and processes it, and since no one is waiting for it, will forward
        // it along to the chat caller (us)
        test_debug!("send handshake");
        convo_send_recv(&mut convo_1, vec![&mut rh_1], &mut convo_2);
        let unhandled_2 = convo_2.chat(&local_peer_2, &mut peerdb_2, &mut burndb_2, &mut chainstate_2, &chain_view).unwrap();

        // convo_1 has a handshakeaccept 
        test_debug!("send handshake-accept");
        convo_send_recv(&mut convo_2, vec![&mut rh_1], &mut convo_1);
        let unhandled_1 = convo_1.chat(&local_peer_1, &mut peerdb_1, &mut burndb_1, &mut chainstate_1, &chain_view).unwrap();

        let reply_1 = rh_1.recv(0).unwrap();

        assert_eq!(unhandled_1.len(), 0);
        assert_eq!(unhandled_2.len(), 1);

        // convo 2 returns the handshake from convo 1
        match unhandled_2[0].payload {
            StacksMessageType::Handshake(ref data) => {
                assert_eq!(handshake_data_1, *data);
            },
            _ => {
                assert!(false);
            }
        };

        // received a valid HandshakeAccept from peer 2 
        match reply_1.payload {
            StacksMessageType::HandshakeAccept(ref data) => {
                assert_eq!(data.handshake.addrbytes, local_peer_2.addrbytes);
                assert_eq!(data.handshake.port, local_peer_2.port);
                assert_eq!(data.handshake.services, local_peer_2.services);
                assert_eq!(data.handshake.node_public_key, StacksPublicKeyBuffer::from_public_key(&Secp256k1PublicKey::from_private(&local_peer_2.private_key)));
                assert_eq!(data.handshake.expire_block_height, local_peer_2.private_key_expire); 
                assert_eq!(data.handshake.data_url, "http://peer2.com".into());
                assert_eq!(data.heartbeat_interval, conn_opts.heartbeat);
            },
            _ => {
                assert!(false);
            }
        };

        // convo_2 got updated with convo_1's peer info, but no heartbeat info 
        assert_eq!(convo_2.peer_heartbeat, 0);
        assert_eq!(convo_2.connection.get_public_key().unwrap(), Secp256k1PublicKey::from_private(&local_peer_1.private_key));
        assert_eq!(convo_2.data_url, "http://peer1.com".into());

        // convo_1 got updated with convo_2's peer info, as well as heartbeat
        assert_eq!(convo_1.peer_heartbeat, conn_opts.heartbeat);
        assert_eq!(convo_1.connection.get_public_key().unwrap(), Secp256k1PublicKey::from_private(&local_peer_2.private_key));
        assert_eq!(convo_1.data_url, "http://peer2.com".into());
    }
    
    #[test]
    fn convo_handshake_reject() {
        let conn_opts = ConnectionOptions::default();
        let socketaddr_1 = SocketAddr::new(IpAddr::V4(Ipv4Addr::new(127, 0, 0, 1)), 8080);
        let socketaddr_2 = SocketAddr::new(IpAddr::V4(Ipv4Addr::new(1, 2, 3, 4)), 8081);
        
        let first_burn_hash = BurnchainHeaderHash::from_hex("0000000000000000000000000000000000000000000000000000000000000000").unwrap();

        let burnchain = Burnchain {
            peer_version: PEER_VERSION,
            network_id: 0,
            chain_name: "bitcoin".to_string(),
            network_name: "testnet".to_string(),
            working_dir: "/nope".to_string(),
            consensus_hash_lifetime: 24,
            stable_confirmations: 7,
            first_block_height: 12300,
            first_block_hash: first_burn_hash.clone(),
        };

        let mut chain_view = BurnchainView {
            burn_block_height: 12348,
            burn_consensus_hash: ConsensusHash::from_hex("1111111111111111111111111111111111111111").unwrap(),
            burn_stable_block_height: 12341,
            burn_stable_consensus_hash: ConsensusHash::from_hex("2222222222222222222222222222222222222222").unwrap(),
            last_consensus_hashes: HashMap::new()
        };
        chain_view.make_test_data();
        
        let (mut peerdb_1, mut burndb_1, mut chainstate_1) = make_test_chain_dbs("convo_handshake_reject_1", &burnchain, 0x9abcdef0, 12350, "http://peer1.com".into(), &vec![], &vec![]);
        let (mut peerdb_2, mut burndb_2, mut chainstate_2) = make_test_chain_dbs("convo_handshake_reject_2", &burnchain, 0x9abcdef0, 12351, "http://peer2.com".into(), &vec![], &vec![]);

        db_setup(&mut peerdb_1, &mut burndb_1, &socketaddr_1, &chain_view);
        db_setup(&mut peerdb_2, &mut burndb_2, &socketaddr_2, &chain_view);

        let local_peer_1 = PeerDB::get_local_peer(&peerdb_1.conn()).unwrap();
        let local_peer_2 = PeerDB::get_local_peer(&peerdb_2.conn()).unwrap();

        let mut convo_1 = ConversationP2P::new(123, 456, &burnchain, &socketaddr_2, &conn_opts, true, 0);
        let mut convo_2 = ConversationP2P::new(123, 456, &burnchain, &socketaddr_1, &conn_opts, true, 0);
       
        // no peer public keys known yet
        assert!(convo_1.connection.get_public_key().is_none());
        assert!(convo_2.connection.get_public_key().is_none());
        
        // convo_1 sends a _stale_ handshake to convo_2 (wrong public key)
        let mut handshake_data_1 = HandshakeData::from_local_peer(&local_peer_1);
        handshake_data_1.expire_block_height = 12340;
        let handshake_1 = convo_1.sign_message(&chain_view, &local_peer_1.private_key, StacksMessageType::Handshake(handshake_data_1.clone())).unwrap();

        let mut rh_1 = convo_1.send_signed_request(handshake_1, 1000000).unwrap();

        // convo_2 receives it and automatically rejects it.
        convo_send_recv(&mut convo_1, vec![&mut rh_1], &mut convo_2);
        let unhandled_2 = convo_2.chat(&local_peer_2, &mut peerdb_2, &mut burndb_2, &mut chainstate_2, &chain_view).unwrap();

        // convo_1 has a handshakreject
        convo_send_recv(&mut convo_2, vec![&mut rh_1], &mut convo_1);
        let unhandled_1 = convo_1.chat(&local_peer_1, &mut peerdb_1, &mut burndb_1, &mut chainstate_1, &chain_view).unwrap();

        let reply_1 = rh_1.recv(0).unwrap();

        assert_eq!(unhandled_1.len(), 0);
        assert_eq!(unhandled_2.len(), 0);

        // received a valid HandshakeReject from peer 2 
        match reply_1.payload {
            StacksMessageType::HandshakeReject => {},
            _ => {
                assert!(false);
            }
        };

        // neither peer updated their info on one another 
        assert!(convo_1.connection.get_public_key().is_none());
        assert!(convo_2.connection.get_public_key().is_none());
    }

    #[test]
    fn convo_handshake_badsignature() {
        let conn_opts = ConnectionOptions::default();
        let socketaddr_1 = SocketAddr::new(IpAddr::V4(Ipv4Addr::new(127, 0, 0, 1)), 8080);
        let socketaddr_2 = SocketAddr::new(IpAddr::V4(Ipv4Addr::new(1, 2, 3, 4)), 8081);
        
        let first_burn_hash = BurnchainHeaderHash::from_hex("0000000000000000000000000000000000000000000000000000000000000000").unwrap();
        
        let burnchain = Burnchain {
            peer_version: PEER_VERSION,
            network_id: 0,
            chain_name: "bitcoin".to_string(),
            network_name: "testnet".to_string(),
            working_dir: "/nope".to_string(),
            consensus_hash_lifetime: 24,
            stable_confirmations: 7,
            first_block_height: 12300,
            first_block_hash: first_burn_hash.clone(),
        };

        let mut chain_view = BurnchainView {
            burn_block_height: 12348,
            burn_consensus_hash: ConsensusHash::from_hex("1111111111111111111111111111111111111111").unwrap(),
            burn_stable_block_height: 12341,
            burn_stable_consensus_hash: ConsensusHash::from_hex("2222222222222222222222222222222222222222").unwrap(),
            last_consensus_hashes: HashMap::new()
        };
        chain_view.make_test_data();
        
        let first_burn_hash = BurnchainHeaderHash::from_hex("0000000000000000000000000000000000000000000000000000000000000000").unwrap();
        
        let (mut peerdb_1, mut burndb_1, mut chainstate_1) = make_test_chain_dbs("convo_handshake_badsignature_1", &burnchain, 0x9abcdef0, 12350, "http://peer1.com".into(), &vec![], &vec![]);
        let (mut peerdb_2, mut burndb_2, mut chainstate_2) = make_test_chain_dbs("convo_handshake_badsignature_2", &burnchain, 0x9abcdef0, 12351, "http://peer2.com".into(), &vec![], &vec![]);

        db_setup(&mut peerdb_1, &mut burndb_1, &socketaddr_1, &chain_view);
        db_setup(&mut peerdb_2, &mut burndb_2, &socketaddr_2, &chain_view);

        let local_peer_1 = PeerDB::get_local_peer(&peerdb_1.conn()).unwrap();
        let local_peer_2 = PeerDB::get_local_peer(&peerdb_2.conn()).unwrap();

        let mut convo_1 = ConversationP2P::new(123, 456, &burnchain, &socketaddr_2, &conn_opts, true, 0);
        let mut convo_2 = ConversationP2P::new(123, 456, &burnchain, &socketaddr_1, &conn_opts, true, 0);
       
        // no peer public keys known yet
        assert!(convo_1.connection.get_public_key().is_none());
        assert!(convo_2.connection.get_public_key().is_none());
        
        // convo_1 sends an _invalid_ handshake to convo_2 (bad signature)
        let handshake_data_1 = HandshakeData::from_local_peer(&local_peer_1);
        let mut handshake_1 = convo_1.sign_message(&chain_view, &local_peer_1.private_key, StacksMessageType::Handshake(handshake_data_1.clone())).unwrap();
        match handshake_1.payload {
            StacksMessageType::Handshake(ref mut data) => {
                data.expire_block_height += 1;
            },
            _ => panic!()
        };

        let mut rh_1 = convo_1.send_signed_request(handshake_1, 1000000).unwrap();

        // convo_2 receives it and processes it, and barfs
        convo_send_recv(&mut convo_1, vec![&mut rh_1], &mut convo_2);
        let unhandled_2_err = convo_2.chat(&local_peer_2, &mut peerdb_2, &mut burndb_2, &mut chainstate_2, &chain_view);

        // convo_1 gets a nack and consumes it
        convo_send_recv(&mut convo_2, vec![&mut rh_1], &mut convo_1);
        let unhandled_1 = convo_1.chat(&local_peer_1, &mut peerdb_1, &mut burndb_1, &mut chainstate_1, &chain_view).unwrap();

        // the waiting reply aborts on disconnect
        let reply_1_err = rh_1.recv(0);

        assert_eq!(unhandled_2_err.unwrap_err(), net_error::InvalidMessage);
        assert_eq!(reply_1_err, Err(net_error::ConnectionBroken));

        assert_eq!(unhandled_1.len(), 0);

        // neither peer updated their info on one another 
        assert!(convo_1.connection.get_public_key().is_none());
        assert!(convo_2.connection.get_public_key().is_none());
    }
    
    #[test]
    fn convo_handshake_self() {
        let conn_opts = ConnectionOptions::default();
        let socketaddr_1 = SocketAddr::new(IpAddr::V4(Ipv4Addr::new(127, 0, 0, 1)), 8080);
        let socketaddr_2 = SocketAddr::new(IpAddr::V4(Ipv4Addr::new(1, 2, 3, 4)), 8081);
        
        let first_burn_hash = BurnchainHeaderHash::from_hex("0000000000000000000000000000000000000000000000000000000000000000").unwrap();
        
        let burnchain = Burnchain {
            peer_version: PEER_VERSION,
            network_id: 0,
            chain_name: "bitcoin".to_string(),
            network_name: "testnet".to_string(),
            working_dir: "/nope".to_string(),
            consensus_hash_lifetime: 24,
            stable_confirmations: 7,
            first_block_height: 12300,
            first_block_hash: first_burn_hash.clone(),
        };

        let mut chain_view = BurnchainView {
            burn_block_height: 12348,
            burn_consensus_hash: ConsensusHash::from_hex("1111111111111111111111111111111111111111").unwrap(),
            burn_stable_block_height: 12341,
            burn_stable_consensus_hash: ConsensusHash::from_hex("2222222222222222222222222222222222222222").unwrap(),
            last_consensus_hashes: HashMap::new()
        };
        chain_view.make_test_data();
        
        let first_burn_hash = BurnchainHeaderHash::from_hex("0000000000000000000000000000000000000000000000000000000000000000").unwrap();

        let (mut peerdb_1, mut burndb_1, mut chainstate_1) = make_test_chain_dbs("convo_handshake_self_1", &burnchain, 0x9abcdef0, 12350, "http://peer1.com".into(), &vec![], &vec![]);
        let (mut peerdb_2, mut burndb_2, mut chainstate_2) = make_test_chain_dbs("convo_handshake_self_2", &burnchain, 0x9abcdef0, 12351, "http://peer2.com".into(), &vec![], &vec![]);

        db_setup(&mut peerdb_1, &mut burndb_1, &socketaddr_1, &chain_view);
        db_setup(&mut peerdb_2, &mut burndb_2, &socketaddr_2, &chain_view);

        let local_peer_1 = PeerDB::get_local_peer(&peerdb_1.conn()).unwrap();
        let local_peer_2 = PeerDB::get_local_peer(&peerdb_2.conn()).unwrap();

        let mut convo_1 = ConversationP2P::new(123, 456, &burnchain, &socketaddr_2, &conn_opts, true, 0);
        let mut convo_2 = ConversationP2P::new(123, 456, &burnchain, &socketaddr_1, &conn_opts, true, 0);
       
        // no peer public keys known yet
        assert!(convo_1.connection.get_public_key().is_none());
        assert!(convo_2.connection.get_public_key().is_none());
       
        // convo_1 sends a handshake to itself (not allowed)
        let handshake_data_1 = HandshakeData::from_local_peer(&local_peer_2);
        let handshake_1 = convo_1.sign_message(&chain_view, &local_peer_2.private_key, StacksMessageType::Handshake(handshake_data_1.clone())).unwrap();
        let mut rh_1 = convo_1.send_signed_request(handshake_1, 1000000).unwrap();

        // convo_2 receives it and processes it automatically (consuming it), and give back a handshake reject
        convo_send_recv(&mut convo_1, vec![&mut rh_1], &mut convo_2);
        let unhandled_2 = convo_2.chat(&local_peer_2, &mut peerdb_1, &mut burndb_1, &mut chainstate_1, &chain_view).unwrap();

        // convo_1 gets a handshake reject and consumes it
        convo_send_recv(&mut convo_2, vec![&mut rh_1], &mut convo_1);
        let unhandled_1 = convo_1.chat(&local_peer_1, &mut peerdb_2, &mut burndb_2, &mut chainstate_2, &chain_view).unwrap();

        // get back handshake reject
        let reply_1 = rh_1.recv(0).unwrap();

        assert_eq!(unhandled_1.len(), 0);
        assert_eq!(unhandled_2.len(), 0);
        
        // received a valid HandshakeReject from peer 2 
        match reply_1.payload {
            StacksMessageType::HandshakeReject => {},
            _ => {
                assert!(false);
            }
        };

        // neither peer updated their info on one another 
        assert!(convo_1.connection.get_public_key().is_none());
        assert!(convo_2.connection.get_public_key().is_none());
    }

    #[test]
    fn convo_ping() {
        let conn_opts = ConnectionOptions::default();
        let socketaddr_1 = SocketAddr::new(IpAddr::V4(Ipv4Addr::new(127, 0, 0, 1)), 8080);
        let socketaddr_2 = SocketAddr::new(IpAddr::V4(Ipv4Addr::new(1, 2, 3, 4)), 8081);
        
        let first_burn_hash = BurnchainHeaderHash::from_hex("0000000000000000000000000000000000000000000000000000000000000000").unwrap();

        let burnchain = Burnchain {
            peer_version: PEER_VERSION,
            network_id: 0,
            chain_name: "bitcoin".to_string(),
            network_name: "testnet".to_string(),
            working_dir: "/nope".to_string(),
            consensus_hash_lifetime: 24,
            stable_confirmations: 7,
            first_block_height: 12300,
            first_block_hash: first_burn_hash.clone(),
        };

        let mut chain_view = BurnchainView {
            burn_block_height: 12348,
            burn_consensus_hash: ConsensusHash::from_hex("1111111111111111111111111111111111111111").unwrap(),
            burn_stable_block_height: 12341,
            burn_stable_consensus_hash: ConsensusHash::from_hex("2222222222222222222222222222222222222222").unwrap(),
            last_consensus_hashes: HashMap::new()
        };
        chain_view.make_test_data();
        
        let first_burn_hash = BurnchainHeaderHash::from_hex("0000000000000000000000000000000000000000000000000000000000000000").unwrap();

        let (mut peerdb_1, mut burndb_1, mut chainstate_1) = make_test_chain_dbs("convo_ping_1", &burnchain, 0x9abcdef0, 12350, "http://peer1.com".into(), &vec![], &vec![]);
        let (mut peerdb_2, mut burndb_2, mut chainstate_2) = make_test_chain_dbs("convo_ping_2", &burnchain, 0x9abcdef0, 12351, "http://peer2.com".into(), &vec![], &vec![]);

        db_setup(&mut peerdb_1, &mut burndb_1, &socketaddr_1, &chain_view);
        db_setup(&mut peerdb_2, &mut burndb_2, &socketaddr_2, &chain_view);

        let local_peer_1 = PeerDB::get_local_peer(&peerdb_1.conn()).unwrap();
        let local_peer_2 = PeerDB::get_local_peer(&peerdb_2.conn()).unwrap();

        let mut convo_1 = ConversationP2P::new(123, 456, &burnchain, &socketaddr_2, &conn_opts, true, 0);
        let mut convo_2 = ConversationP2P::new(123, 456, &burnchain, &socketaddr_1, &conn_opts, true, 0);

        // convo_1 sends a handshake to convo_2
        let handshake_data_1 = HandshakeData::from_local_peer(&local_peer_1);
        let handshake_1 = convo_1.sign_message(&chain_view, &local_peer_1.private_key, StacksMessageType::Handshake(handshake_data_1.clone())).unwrap();
        let mut rh_handshake_1 = convo_1.send_signed_request(handshake_1.clone(), 1000000).unwrap();

        // convo_1 sends a ping to convo_2 
        let ping_data_1 = PingData::new();
        let ping_1 = convo_1.sign_message(&chain_view, &local_peer_1.private_key, StacksMessageType::Ping(ping_data_1.clone())).unwrap();
        let mut rh_ping_1 = convo_1.send_signed_request(ping_1.clone(), 1000000).unwrap();

        // convo_2 receives the handshake and ping and processes both, and since no one is waiting for the handshake, will forward
        // it along to the chat caller (us)
        test_debug!("send handshake {:?}", &handshake_1);
        test_debug!("send ping {:?}", &ping_1);
        convo_send_recv(&mut convo_1, vec![&mut rh_handshake_1, &mut rh_ping_1], &mut convo_2);
        let unhandled_2 = convo_2.chat(&local_peer_2, &mut peerdb_2, &mut burndb_2, &mut chainstate_2, &chain_view).unwrap();

        // convo_1 has a handshakeaccept 
        test_debug!("reply handshake-accept");
        test_debug!("send pong");
        convo_send_recv(&mut convo_2, vec![&mut rh_handshake_1, &mut rh_ping_1], &mut convo_1);
        let unhandled_1 = convo_1.chat(&local_peer_1, &mut peerdb_1, &mut burndb_1, &mut chainstate_1, &chain_view).unwrap();

        let reply_handshake_1 = rh_handshake_1.recv(0).unwrap();
        let reply_ping_1 = rh_ping_1.recv(0).unwrap();

        assert_eq!(unhandled_1.len(), 0);
        assert_eq!(unhandled_2.len(), 1);   // only the handshake is given back.  the ping is consumed

        // convo 2 returns the handshake from convo 1
        match unhandled_2[0].payload {
            StacksMessageType::Handshake(ref data) => {
                assert_eq!(handshake_data_1, *data);
            },
            _ => {
                assert!(false);
            }
        };

        // convo 2 replied to convo 1 with a matching pong
        match reply_ping_1.payload {
            StacksMessageType::Pong(ref data) => {
                assert_eq!(data.nonce, ping_data_1.nonce);
            },
            _ => {
                assert!(false);
            }
        }
    }

    #[test]
    fn convo_handshake_ping_loop() {
        let conn_opts = ConnectionOptions::default();
        let socketaddr_1 = SocketAddr::new(IpAddr::V4(Ipv4Addr::new(127, 0, 0, 1)), 8080);
        let socketaddr_2 = SocketAddr::new(IpAddr::V4(Ipv4Addr::new(1, 2, 3, 4)), 8081);
       
        let first_burn_hash = BurnchainHeaderHash::from_hex("0000000000000000000000000000000000000000000000000000000000000000").unwrap();
        
        let burnchain = Burnchain {
            peer_version: PEER_VERSION,
            network_id: 0,
            chain_name: "bitcoin".to_string(),
            network_name: "testnet".to_string(),
            working_dir: "/nope".to_string(),
            consensus_hash_lifetime: 24,
            stable_confirmations: 7,
            first_block_height: 12300,
            first_block_hash: first_burn_hash.clone(),
        };

        let mut chain_view = BurnchainView {
            burn_block_height: 12348,
            burn_consensus_hash: ConsensusHash::from_hex("1111111111111111111111111111111111111111").unwrap(),
            burn_stable_block_height: 12341,
            burn_stable_consensus_hash: ConsensusHash::from_hex("2222222222222222222222222222222222222222").unwrap(),
            last_consensus_hashes: HashMap::new()
        };
        chain_view.make_test_data();
        
        let first_burn_hash = BurnchainHeaderHash::from_hex("0000000000000000000000000000000000000000000000000000000000000000").unwrap();

        let (mut peerdb_1, mut burndb_1, mut chainstate_1) = make_test_chain_dbs("convo_handshake_ping_loop_1", &burnchain, 0x9abcdef0, 12350, "http://peer1.com".into(), &vec![], &vec![]);
        let (mut peerdb_2, mut burndb_2, mut chainstate_2) = make_test_chain_dbs("convo_handshake_ping_loop_2", &burnchain, 0x9abcdef0, 12351, "http://peer2.com".into(), &vec![], &vec![]);

        db_setup(&mut peerdb_1, &mut burndb_1, &socketaddr_1, &chain_view);
        db_setup(&mut peerdb_2, &mut burndb_2, &socketaddr_2, &chain_view);

        let local_peer_1 = PeerDB::get_local_peer(&peerdb_1.conn()).unwrap();
        let local_peer_2 = PeerDB::get_local_peer(&peerdb_2.conn()).unwrap();

        let mut convo_1 = ConversationP2P::new(123, 456, &burnchain, &socketaddr_2, &conn_opts, true, 0);
        let mut convo_2 = ConversationP2P::new(123, 456, &burnchain, &socketaddr_1, &conn_opts, true, 1);

        for i in 0..5 {
            // do handshake/ping over and over, with different keys.
            // tests re-keying.

            // convo_1 sends a handshake to convo_2
            let handshake_data_1 = HandshakeData::from_local_peer(&local_peer_1);
            let handshake_1 = convo_1.sign_message(&chain_view, &local_peer_1.private_key, StacksMessageType::Handshake(handshake_data_1.clone())).unwrap();
            let mut rh_handshake_1 = convo_1.send_signed_request(handshake_1, 1000000).unwrap();

            // convo_1 sends a ping to convo_2 
            let ping_data_1 = PingData::new();
            let ping_1 = convo_1.sign_message(&chain_view, &local_peer_1.private_key, StacksMessageType::Ping(ping_data_1.clone())).unwrap();
            let mut rh_ping_1 = convo_1.send_signed_request(ping_1, 1000000).unwrap();

            // convo_2 receives the handshake and ping and processes both, and since no one is waiting for the handshake, will forward
            // it along to the chat caller (us)
            convo_send_recv(&mut convo_1, vec![&mut rh_handshake_1, &mut rh_ping_1], &mut convo_2);
            let unhandled_2 = convo_2.chat(&local_peer_2, &mut peerdb_2, &mut burndb_2, &mut chainstate_2, &chain_view).unwrap();

            // convo_1 has a handshakeaccept 
            convo_send_recv(&mut convo_2, vec![&mut rh_handshake_1, &mut rh_ping_1], &mut convo_1);
            let unhandled_1 = convo_1.chat(&local_peer_1, &mut peerdb_1, &mut burndb_1, &mut chainstate_1, &chain_view).unwrap();

            let reply_handshake_1 = rh_handshake_1.recv(0).unwrap();
            let reply_ping_1 = rh_ping_1.recv(0).unwrap();

            assert_eq!(unhandled_1.len(), 0);
            assert_eq!(unhandled_2.len(), 1);   // only the handshake is given back.  the ping is consumed

            // convo 2 returns the handshake from convo 1
            match unhandled_2[0].payload {
                StacksMessageType::Handshake(ref data) => {
                    assert_eq!(handshake_data_1, *data);
                },
                _ => {
                    assert!(false);
                }
            };

            // convo 2 replied to convo 1 with a matching pong
            match reply_ping_1.payload {
                StacksMessageType::Pong(ref data) => {
                    assert_eq!(data.nonce, ping_data_1.nonce);
                },
                _ => {
                    assert!(false);
                }
            }

            // received a valid HandshakeAccept from peer 2 
            match reply_handshake_1.payload {
                StacksMessageType::HandshakeAccept(ref data) => {
                    assert_eq!(data.handshake.addrbytes, local_peer_2.addrbytes);
                    assert_eq!(data.handshake.port, local_peer_2.port);
                    assert_eq!(data.handshake.services, local_peer_2.services);
                    assert_eq!(data.handshake.node_public_key, StacksPublicKeyBuffer::from_public_key(&Secp256k1PublicKey::from_private(&local_peer_2.private_key)));
                    assert_eq!(data.handshake.expire_block_height, local_peer_2.private_key_expire); 
                    assert_eq!(data.heartbeat_interval, conn_opts.heartbeat);
                },
                _ => {
                    assert!(false);
                }
            };

            // confirm that sequence numbers are increasing
            assert_eq!(reply_handshake_1.preamble.seq, 2*i);
            assert_eq!(reply_ping_1.preamble.seq, 2*i + 1);
            assert_eq!(convo_1.seq, 2*i + 2);

            // convo_2 got updated with convo_1's peer info, but no heartbeat info 
            assert_eq!(convo_2.peer_heartbeat, 0);
            assert_eq!(convo_2.connection.get_public_key().unwrap(), Secp256k1PublicKey::from_private(&local_peer_1.private_key));

            // convo_1 got updated with convo_2's peer info, as well as heartbeat
            assert_eq!(convo_1.peer_heartbeat, conn_opts.heartbeat);
            assert_eq!(convo_1.connection.get_public_key().unwrap(), Secp256k1PublicKey::from_private(&local_peer_2.private_key));

            // regenerate keys and expiries in peer 1
            let new_privkey = Secp256k1PrivateKey::new();
            {
                let mut tx = peerdb_1.tx_begin().unwrap();
                PeerDB::set_local_private_key(&mut tx, &new_privkey, (12350 + i) as u64).unwrap();
                tx.commit().unwrap();
            }
        }
    }

    #[test]
    fn convo_nack_unsolicited() {

        let conn_opts = ConnectionOptions::default();
        let socketaddr_1 = SocketAddr::new(IpAddr::V4(Ipv4Addr::new(127, 0, 0, 1)), 8080);
        let socketaddr_2 = SocketAddr::new(IpAddr::V4(Ipv4Addr::new(1, 2, 3, 4)), 8081);
        
        let first_burn_hash = BurnchainHeaderHash::from_hex("0000000000000000000000000000000000000000000000000000000000000000").unwrap();

        let burnchain = Burnchain {
            peer_version: PEER_VERSION,
            network_id: 0,
            chain_name: "bitcoin".to_string(),
            network_name: "testnet".to_string(),
            working_dir: "/nope".to_string(),
            consensus_hash_lifetime: 24,
            stable_confirmations: 7,
            first_block_height: 12300,
            first_block_hash: first_burn_hash.clone(),
        };

        let mut chain_view = BurnchainView {
            burn_block_height: 12348,
            burn_consensus_hash: ConsensusHash::from_hex("1111111111111111111111111111111111111111").unwrap(),
            burn_stable_block_height: 12341,
            burn_stable_consensus_hash: ConsensusHash::from_hex("2222222222222222222222222222222222222222").unwrap(),
            last_consensus_hashes: HashMap::new()
        };
        chain_view.make_test_data();
        
        let first_burn_hash = BurnchainHeaderHash::from_hex("0000000000000000000000000000000000000000000000000000000000000000").unwrap();

        let (mut peerdb_1, mut burndb_1, mut chainstate_1) = make_test_chain_dbs("convo_nack_unsolicited_1", &burnchain, 0x9abcdef0, 12350, "http://peer1.com".into(), &vec![], &vec![]);
        let (mut peerdb_2, mut burndb_2, mut chainstate_2) = make_test_chain_dbs("convo_nack_unsolicited_2", &burnchain, 0x9abcdef0, 12351, "http://peer2.com".into(), &vec![], &vec![]);

        db_setup(&mut peerdb_1, &mut burndb_1, &socketaddr_1, &chain_view);
        db_setup(&mut peerdb_2, &mut burndb_2, &socketaddr_2, &chain_view);

        let local_peer_1 = PeerDB::get_local_peer(&peerdb_1.conn()).unwrap();
        let local_peer_2 = PeerDB::get_local_peer(&peerdb_2.conn()).unwrap();

        let mut convo_1 = ConversationP2P::new(123, 456, &burnchain, &socketaddr_2, &conn_opts, true, 0);
        let mut convo_2 = ConversationP2P::new(123, 456, &burnchain, &socketaddr_1, &conn_opts, true, 0);
       
        // no peer public keys known yet
        assert!(convo_1.connection.get_public_key().is_none());
        assert!(convo_2.connection.get_public_key().is_none());
        
        // convo_1 sends a ping to convo_2
        let ping_data_1 = PingData::new();
        let ping_1 = convo_1.sign_message(&chain_view, &local_peer_1.private_key, StacksMessageType::Ping(ping_data_1.clone())).unwrap();
        let mut rh_ping_1 = convo_1.send_signed_request(ping_1, 1000000).unwrap();

        // convo_2 will reply with a nack since peer_1 hasn't authenticated yet
        convo_send_recv(&mut convo_1, vec![&mut rh_ping_1], &mut convo_2);
        let unhandled_2 = convo_2.chat(&local_peer_2, &mut peerdb_2, &mut burndb_2, &mut chainstate_2, &chain_view).unwrap();

        // convo_1 has a nack 
        convo_send_recv(&mut convo_2, vec![&mut rh_ping_1], &mut convo_1);
        let unhandled_1 = convo_1.chat(&local_peer_1, &mut peerdb_1, &mut burndb_1, &mut chainstate_1, &chain_view).unwrap();

        let reply_1 = rh_ping_1.recv(0).unwrap();
       
        // convo_2 gives back nothing
        assert_eq!(unhandled_1.len(), 0);
        assert_eq!(unhandled_2.len(), 0);

        // convo_1 got a NACK 
        match reply_1.payload {
            StacksMessageType::Nack(ref data) => {
                assert_eq!(data.error_code, NackErrorCodes::HandshakeRequired);
            },
            _ => {
                assert!(false);
            }
        };

        // convo_2 did NOT get updated with convo_1's peer info
        assert_eq!(convo_2.peer_heartbeat, 0);
        assert!(convo_2.connection.get_public_key().is_none());

        // convo_1 did NOT get updated
        assert_eq!(convo_1.peer_heartbeat, 0);
        assert!(convo_2.connection.get_public_key().is_none());
    }
    
    #[test]
    #[ignore]
    fn convo_handshake_getblocksinv() {
        let conn_opts = ConnectionOptions::default();

        let socketaddr_1 = SocketAddr::new(IpAddr::V4(Ipv4Addr::new(127, 0, 0, 1)), 8080);
        let socketaddr_2 = SocketAddr::new(IpAddr::V4(Ipv4Addr::new(1, 2, 3, 4)), 8081);
        
        let first_burn_hash = BurnchainHeaderHash::from_hex("0000000000000000000000000000000000000000000000000000000000000000").unwrap();
        
        let burnchain = Burnchain {
            peer_version: PEER_VERSION,
            network_id: 0,
            chain_name: "bitcoin".to_string(),
            network_name: "testnet".to_string(),
            working_dir: "/nope".to_string(),
            consensus_hash_lifetime: 24,
            stable_confirmations: 7,
            first_block_height: 12300,
            first_block_hash: first_burn_hash.clone(),
        };

        let mut chain_view = BurnchainView {
            burn_block_height: 12348,
            burn_consensus_hash: ConsensusHash::from_hex("1111111111111111111111111111111111111111").unwrap(),
            burn_stable_block_height: 12341,
            burn_stable_consensus_hash: ConsensusHash::from_hex("2222222222222222222222222222222222222222").unwrap(),
            last_consensus_hashes: HashMap::new()
        };
        chain_view.make_test_data();

        let (mut peerdb_1, mut burndb_1, mut chainstate_1) = make_test_chain_dbs("convo_handshake_accept_1", &burnchain, 0x9abcdef0, 12350, "http://peer1.com".into(), &vec![], &vec![]);
        let (mut peerdb_2, mut burndb_2, mut chainstate_2) = make_test_chain_dbs("convo_handshake_accept_2", &burnchain, 0x9abcdef0, 12351, "http://peer2.com".into(), &vec![], &vec![]);

        db_setup(&mut peerdb_1, &mut burndb_1, &socketaddr_1, &chain_view);
        db_setup(&mut peerdb_2, &mut burndb_2, &socketaddr_2, &chain_view);

        let local_peer_1 = PeerDB::get_local_peer(&peerdb_1.conn()).unwrap();
        let local_peer_2 = PeerDB::get_local_peer(&peerdb_2.conn()).unwrap();

        let mut convo_1 = ConversationP2P::new(123, 456, &burnchain, &socketaddr_2, &conn_opts, true, 0);
        let mut convo_2 = ConversationP2P::new(123, 456, &burnchain, &socketaddr_1, &conn_opts, true, 0);
       
        // no peer public keys known yet
        assert!(convo_1.connection.get_public_key().is_none());
        assert!(convo_2.connection.get_public_key().is_none());
        
        // convo_1 sends a handshake to convo_2
        let handshake_data_1 = HandshakeData::from_local_peer(&local_peer_1);
        let handshake_1 = convo_1.sign_message(&chain_view, &local_peer_1.private_key, StacksMessageType::Handshake(handshake_data_1.clone())).unwrap();
        let mut rh_1 = convo_1.send_signed_request(handshake_1, 1000000).unwrap();

        // convo_2 receives it and processes it, and since no one is waiting for it, will forward
        // it along to the chat caller (us)
        test_debug!("send handshake");
        convo_send_recv(&mut convo_1, vec![&mut rh_1], &mut convo_2);
        let unhandled_2 = convo_2.chat(&local_peer_2, &mut peerdb_2, &mut burndb_2, &mut chainstate_2, &chain_view).unwrap();

        // convo_1 has a handshakeaccept 
        test_debug!("send handshake-accept");
        convo_send_recv(&mut convo_2, vec![&mut rh_1], &mut convo_1);
        let unhandled_1 = convo_1.chat(&local_peer_1, &mut peerdb_1, &mut burndb_1, &mut chainstate_1, &chain_view).unwrap();

        let reply_1 = rh_1.recv(0).unwrap();

        assert_eq!(unhandled_1.len(), 0);
        assert_eq!(unhandled_2.len(), 1);

        // convo 2 returns the handshake from convo 1
        match unhandled_2[0].payload {
            StacksMessageType::Handshake(ref data) => {
                assert_eq!(handshake_data_1, *data);
            },
            _ => {
                assert!(false);
            }
        };

        // received a valid HandshakeAccept from peer 2 
        match reply_1.payload {
            StacksMessageType::HandshakeAccept(ref data) => {
                assert_eq!(data.handshake.addrbytes, local_peer_2.addrbytes);
                assert_eq!(data.handshake.port, local_peer_2.port);
                assert_eq!(data.handshake.services, local_peer_2.services);
                assert_eq!(data.handshake.node_public_key, StacksPublicKeyBuffer::from_public_key(&Secp256k1PublicKey::from_private(&local_peer_2.private_key)));
                assert_eq!(data.handshake.expire_block_height, local_peer_2.private_key_expire); 
                assert_eq!(data.handshake.data_url, "http://peer2.com".into());
                assert_eq!(data.heartbeat_interval, conn_opts.heartbeat);
            },
            _ => {
                assert!(false);
            }
        };

        // convo_1 sends a getblocksinv to convo_2 for all the blocks
        let convo_1_chaintip = BurnDB::get_canonical_burn_chain_tip(burndb_1.conn()).unwrap();
        let getblocksdata_1 = GetBlocksInv { consensus_hash: convo_1_chaintip.consensus_hash, num_blocks: BLOCKS_INV_DATA_MAX_BITLEN as u16 };
        let getblocksdata_1_msg = convo_1.sign_message(&chain_view, &local_peer_1.private_key, StacksMessageType::GetBlocksInv(getblocksdata_1.clone())).unwrap();
        let mut rh_1 = convo_1.send_signed_request(getblocksdata_1_msg, 10000000).unwrap();

        // convo_2 receives it, and handles it
        test_debug!("send getblocksinv");
        convo_send_recv(&mut convo_1, vec![&mut rh_1], &mut convo_2);
        let unhandled_2 = convo_2.chat(&local_peer_2, &mut peerdb_2, &mut burndb_2, &mut chainstate_2, &chain_view).unwrap();

        // convo_1 gets back a blocksinv message
        test_debug!("send blocksinv");
        convo_send_recv(&mut convo_2, vec![&mut rh_1], &mut convo_1);
        let unhandled_1 = convo_1.chat(&local_peer_1, &mut peerdb_1, &mut burndb_1, &mut chainstate_1, &chain_view).unwrap();

        let reply_1 = rh_1.recv(0).unwrap();

        // no unhandled messages forwarded
        assert_eq!(unhandled_1, vec![]);
        assert_eq!(unhandled_2, vec![]);

        // convo 2 returned a block-inv for all blocks 
        match reply_1.payload {
            StacksMessageType::BlocksInv(ref data) => {
                assert_eq!(data.bitlen, BLOCKS_INV_DATA_MAX_BITLEN as u16);
                test_debug!("data: {:?}", data);

                // all burn blocks had sortitions, but we have no Stacks blocks :(
                for i in 0..data.bitlen {
                    assert!(!data.has_ith_block(i));
                }
            },
            _ => {
                assert!(false);
            }
        }
        
        // request for a non-existent consensus hash
        let getblocksdata_diverged_1 = GetBlocksInv { consensus_hash: ConsensusHash([0xff; 20]), num_blocks: BLOCKS_INV_DATA_MAX_BITLEN as u16 };
        let getblocksdata_diverged_1_msg = convo_1.sign_message(&chain_view, &local_peer_1.private_key, StacksMessageType::GetBlocksInv(getblocksdata_diverged_1.clone())).unwrap();
        let mut rh_1 = convo_1.send_signed_request(getblocksdata_diverged_1_msg, 10000000).unwrap();

        // convo_2 receives it, and handles it
        test_debug!("send getblocksinv (diverged)");
        convo_send_recv(&mut convo_1, vec![&mut rh_1], &mut convo_2);
        let unhandled_2 = convo_2.chat(&local_peer_2, &mut peerdb_2, &mut burndb_2, &mut chainstate_2, &chain_view).unwrap();

        // convo_1 gets back a nack message
        test_debug!("send nack (diverged)");
        convo_send_recv(&mut convo_2, vec![&mut rh_1], &mut convo_1);
        let unhandled_1 = convo_1.chat(&local_peer_1, &mut peerdb_1, &mut burndb_1, &mut chainstate_1, &chain_view).unwrap();

        let reply_1 = rh_1.recv(0).unwrap();

        // no unhandled messages forwarded
        assert_eq!(unhandled_1, vec![]);
        assert_eq!(unhandled_2, vec![]);

        // convo 2 returned a nack with the appropriate error message
        match reply_1.payload {
            StacksMessageType::Nack(ref data) => {
                assert_eq!(data.error_code, NackErrorCodes::NoSuchBurnchainBlock);
            },
            _ => {
                assert!(false);
            }
        }
    }

    #[test]
    fn convo_is_preamble_valid() {
        let conn_opts = ConnectionOptions::default();
        let socketaddr_1 = SocketAddr::new(IpAddr::V4(Ipv4Addr::new(127, 0, 0, 1)), 8080);
        let socketaddr_2 = SocketAddr::new(IpAddr::V4(Ipv4Addr::new(1, 2, 3, 4)), 8081);
        
        let first_burn_hash = BurnchainHeaderHash::from_hex("0000000000000000000000000000000000000000000000000000000000000000").unwrap();

        let burnchain = Burnchain {
            peer_version: PEER_VERSION,
            network_id: 0,
            chain_name: "bitcoin".to_string(),
            network_name: "testnet".to_string(),
            working_dir: "/nope".to_string(),
            consensus_hash_lifetime: 24,
            stable_confirmations: 7,
            first_block_height: 12300,
            first_block_hash: first_burn_hash.clone(),
        };

        let mut chain_view = BurnchainView {
            burn_block_height: 12348,
            burn_consensus_hash: ConsensusHash::from_hex("1111111111111111111111111111111111111111").unwrap(),
            burn_stable_block_height: 12341,
            burn_stable_consensus_hash: ConsensusHash::from_hex("2222222222222222222222222222222222222222").unwrap(),
            last_consensus_hashes: HashMap::new()
        };
        chain_view.make_test_data();

        let mut peerdb_1 = PeerDB::connect_memory(0x9abcdef0, 0, 12350, "http://peer1.com".into(), &vec![], &vec![]).unwrap();
        let mut burndb_1 = BurnDB::connect_memory(12300, &first_burn_hash).unwrap();
        let mut burndb_2 = BurnDB::connect_memory(12300, &first_burn_hash).unwrap();
        
        db_setup(&mut peerdb_1, &mut burndb_1, &socketaddr_1, &chain_view);
        
        let local_peer_1 = PeerDB::get_local_peer(&peerdb_1.conn()).unwrap();
        
        // network ID check
        {
            let mut convo_bad = ConversationP2P::new(123, 456, &burnchain, &socketaddr_2, &conn_opts, true, 0);

            let ping_data = PingData::new();
            convo_bad.network_id += 1;
            let ping_bad = convo_bad.sign_message(&chain_view, &local_peer_1.private_key, StacksMessageType::Ping(ping_data.clone())).unwrap();
            convo_bad.network_id -= 1;

            assert_eq!(convo_bad.is_preamble_valid(&ping_bad, &chain_view), Err(net_error::InvalidMessage));
        }

        // stable block height check
        {
            let mut convo_bad = ConversationP2P::new(123, 456, &burnchain, &socketaddr_2, &conn_opts, true, 0);

            let ping_data = PingData::new();
            
            let mut chain_view_bad = chain_view.clone();
            chain_view_bad.burn_stable_block_height -= 1;

            let ping_bad = convo_bad.sign_message(&chain_view_bad, &local_peer_1.private_key, StacksMessageType::Ping(ping_data.clone())).unwrap();

            assert_eq!(convo_bad.is_preamble_valid(&ping_bad, &chain_view), Err(net_error::InvalidMessage));
        }

        // node is too far ahead of us
        {
            let mut convo_bad = ConversationP2P::new(123, 456, &burnchain, &socketaddr_2, &conn_opts, true, 0);

            let ping_data = PingData::new();
            
            let mut chain_view_bad = chain_view.clone();
            chain_view_bad.burn_stable_block_height += MAX_NEIGHBOR_BLOCK_DELAY + 1 + burnchain.stable_confirmations as u64;
            chain_view_bad.burn_block_height += MAX_NEIGHBOR_BLOCK_DELAY + 1 + burnchain.stable_confirmations as u64;

            let ping_bad = convo_bad.sign_message(&chain_view_bad, &local_peer_1.private_key, StacksMessageType::Ping(ping_data.clone())).unwrap();
            
            chain_view_bad.burn_stable_block_height -= MAX_NEIGHBOR_BLOCK_DELAY + 1 + burnchain.stable_confirmations as u64;
            chain_view_bad.burn_block_height -= MAX_NEIGHBOR_BLOCK_DELAY + 1 + burnchain.stable_confirmations as u64;
            
            db_setup(&mut peerdb_1, &mut burndb_2, &socketaddr_2, &chain_view_bad);
            
            assert_eq!(convo_bad.is_preamble_valid(&ping_bad, &chain_view), Ok(false));
        }

        // unstable consensus hash mismatch
        {
            let mut convo_bad = ConversationP2P::new(123, 456, &burnchain, &socketaddr_2, &conn_opts, true, 0);

            let ping_data = PingData::new();
            
            let mut chain_view_bad = chain_view.clone();
            let old = chain_view_bad.burn_consensus_hash.clone();
            chain_view_bad.burn_consensus_hash = ConsensusHash::from_hex("3333333333333333333333333333333333333333").unwrap();
            chain_view_bad.last_consensus_hashes.insert(chain_view_bad.burn_block_height, chain_view_bad.burn_consensus_hash.clone());

            let ping_bad = convo_bad.sign_message(&chain_view_bad, &local_peer_1.private_key, StacksMessageType::Ping(ping_data.clone())).unwrap();
            
            assert_eq!(convo_bad.is_preamble_valid(&ping_bad, &chain_view), Ok(false));
        }

        // stable consensus hash mismatch 
        {
            let mut convo_bad = ConversationP2P::new(123, 456, &burnchain, &socketaddr_2, &conn_opts, true, 0);

            let ping_data = PingData::new();
            
            let mut chain_view_bad = chain_view.clone();
            let old = chain_view_bad.burn_stable_consensus_hash.clone();
            chain_view_bad.burn_stable_consensus_hash = ConsensusHash::from_hex("1111111111111111111111111111111111111112").unwrap();
            chain_view_bad.last_consensus_hashes.insert(chain_view_bad.burn_stable_block_height, chain_view_bad.burn_stable_consensus_hash.clone());

            let ping_bad = convo_bad.sign_message(&chain_view_bad, &local_peer_1.private_key, StacksMessageType::Ping(ping_data.clone())).unwrap();
            
            assert_eq!(convo_bad.is_preamble_valid(&ping_bad, &chain_view), Err(net_error::InvalidMessage));
        }
    }

    #[test]
    fn convo_process_relayers() {
        let conn_opts = ConnectionOptions::default();
        let socketaddr = SocketAddr::new(IpAddr::V4(Ipv4Addr::new(127, 0, 0, 1)), 8090);
        
        let first_burn_hash = BurnchainHeaderHash::from_hex("0000000000000000000000000000000000000000000000000000000000000000").unwrap();

        let burnchain = Burnchain {
            peer_version: PEER_VERSION,
            network_id: 0,
            chain_name: "bitcoin".to_string(),
            network_name: "testnet".to_string(),
            working_dir: "/nope".to_string(),
            consensus_hash_lifetime: 24,
            stable_confirmations: 7,
            first_block_height: 12300,
            first_block_hash: first_burn_hash.clone(),
        };
        
        let mut chain_view = BurnchainView {
            burn_block_height: 12348,
            burn_consensus_hash: ConsensusHash::from_hex("1111111111111111111111111111111111111111").unwrap(),
            burn_stable_block_height: 12341,
            burn_stable_consensus_hash: ConsensusHash::from_hex("2222222222222222222222222222222222222222").unwrap(),
            last_consensus_hashes: HashMap::new()
        };
        chain_view.make_test_data();

<<<<<<< HEAD
        let local_peer = LocalPeer::new(123, burnchain.network_id, NETWORK_P2P_PORT, get_epoch_time_secs() + 123456, UrlString::try_from("http://foo.com").unwrap(), [0u8; 32].to_vec());
=======
        let local_peer = LocalPeer::new(123, burnchain.network_id, PeerAddress::from_ipv4(127, 0, 0, 1), NETWORK_P2P_PORT, get_epoch_time_secs() + 123456, UrlString::try_from("http://foo.com").unwrap());
>>>>>>> 5b364972
        let mut convo = ConversationP2P::new(123, 456, &burnchain, &socketaddr, &conn_opts, true, 0);

        let payload = StacksMessageType::Nack(NackData { error_code: 123 });
        let msg = convo.sign_reply(&chain_view, &local_peer.private_key, payload, 123).unwrap();

        // cycles
        let relay_cycles = vec![
            RelayData {
                peer: NeighborAddress { addrbytes: PeerAddress([0u8; 16]), port: 123, public_key_hash: Hash160([0u8; 20]) },
                seq: 123,
            },
            RelayData {
                peer: NeighborAddress { addrbytes: PeerAddress([1u8; 16]), port: 456, public_key_hash: Hash160([0u8; 20]) },
                seq: 456,
            }
        ];

        // contains localpeer 
        let self_sent = vec![
            RelayData {
                peer: NeighborAddress { addrbytes: local_peer.addrbytes.clone(), port: local_peer.port, public_key_hash: Hash160::from_data(&StacksPublicKey::from_private(&local_peer.private_key).to_bytes()) },
                seq: 789
            }
        ];

        // allowed
        let mut relayers = vec![
            RelayData {
                peer: NeighborAddress { addrbytes: PeerAddress([0u8; 16]), port: 123, public_key_hash: Hash160([0u8; 20]) },
                seq: 123,
            },
            RelayData {
                peer: NeighborAddress { addrbytes: PeerAddress([1u8; 16]), port: 456, public_key_hash: Hash160([1u8; 20]) },
                seq: 456,
            },
        ];

        assert!(!convo.process_relayers(&local_peer, &msg.preamble, relay_cycles));
        assert!(!convo.process_relayers(&local_peer, &msg.preamble, self_sent));

        assert!(convo.process_relayers(&local_peer, &msg.preamble, relayers.clone()));
       
        // stats updated
        assert_eq!(convo.stats.relayed_messages.len(), 2);
        let relayer_map = convo.stats.take_relayers();
        assert_eq!(convo.stats.relayed_messages.len(), 0);

        for r in relayers.drain(..) {
            assert!(relayer_map.contains_key(&r.peer));
            
            let stats = relayer_map.get(&r.peer).unwrap();
            assert_eq!(stats.num_messages, 1);
            assert_eq!(stats.num_bytes, (msg.preamble.payload_len - 1) as u64);
        }
    }
}

// TODO: test bandwidth limits<|MERGE_RESOLUTION|>--- conflicted
+++ resolved
@@ -1443,16 +1443,7 @@
         let peerdb_path = format!("{}/peers.db", &test_path);
         let chainstate_path = format!("{}/chainstate", &test_path);
 
-<<<<<<< HEAD
-        let mut rng = rand::thread_rng();
-        let mut buf = [0u8; 8];
-        let mut local_peer_seed = [0u8; 32];
-        rng.fill_bytes(&mut local_peer_seed);
-
-        let peerdb = PeerDB::connect(&peerdb_path, true, network_id, burnchain.network_id, key_expires, NETWORK_P2P_PORT, data_url.clone(), local_peer_seed.to_vec(), &asn4_entries, Some(&initial_neighbors)).unwrap();
-=======
-        let peerdb = PeerDB::connect(&peerdb_path, true, network_id, burnchain.network_id, key_expires, PeerAddress::from_ipv4(127, 0, 0, 1), NETWORK_P2P_PORT, data_url.clone(), &asn4_entries, Some(&initial_neighbors)).unwrap();
->>>>>>> 5b364972
+        let peerdb = PeerDB::connect(&peerdb_path, true, network_id, burnchain.network_id, None, key_expires, PeerAddress::from_ipv4(127, 0, 0, 1), NETWORK_P2P_PORT, data_url.clone(), &asn4_entries, Some(&initial_neighbors)).unwrap();
         let burndb = BurnDB::connect(&burndb_path, burnchain.first_block_height, &burnchain.first_block_hash, get_epoch_time_secs(), true).unwrap();
         let chainstate = StacksChainState::open(false, network_id, &chainstate_path).unwrap();
 
@@ -2495,11 +2486,7 @@
         };
         chain_view.make_test_data();
 
-<<<<<<< HEAD
-        let local_peer = LocalPeer::new(123, burnchain.network_id, NETWORK_P2P_PORT, get_epoch_time_secs() + 123456, UrlString::try_from("http://foo.com").unwrap(), [0u8; 32].to_vec());
-=======
-        let local_peer = LocalPeer::new(123, burnchain.network_id, PeerAddress::from_ipv4(127, 0, 0, 1), NETWORK_P2P_PORT, get_epoch_time_secs() + 123456, UrlString::try_from("http://foo.com").unwrap());
->>>>>>> 5b364972
+        let local_peer = LocalPeer::new(123, burnchain.network_id, PeerAddress::from_ipv4(127, 0, 0, 1), NETWORK_P2P_PORT, None, get_epoch_time_secs() + 123456, UrlString::try_from("http://foo.com").unwrap());
         let mut convo = ConversationP2P::new(123, 456, &burnchain, &socketaddr, &conn_opts, true, 0);
 
         let payload = StacksMessageType::Nack(NackData { error_code: 123 });
