# -*- coding: utf-8 -*-
"""
    Blockstack-client
    ~~~~~
    copyright: (c) 2014-2015 by Halfmoon Labs, Inc.
    copyright: (c) 2016 by Blockstack.org

    This file is part of Blockstack-client.

    Blockstack-client is free software: you can redistribute it and/or modify
    it under the terms of the GNU General Public License as published by
    the Free Software Foundation, either version 3 of the License, or
    (at your option) any later version.

    Blockstack-client is distributed in the hope that it will be useful,
    but WITHOUT ANY WARRANTY; without even the implied warranty of
    MERCHANTABILITY or FITNESS FOR A PARTICULAR PURPOSE.  See the
    GNU General Public License for more details.
    You should have received a copy of the GNU General Public License
    along with Blockstack-client. If not, see <http://www.gnu.org/licenses/>.
"""

import os
import threading
import functools

from ..constants import *
from ..keys import *
from ..proxy import *
from ..config import get_utxo_provider_client
from ..b40 import is_b40
from ..logger import get_logger
from ..utils import ScatterGather, ScatterGatherThread

from .blockchain import (
    get_balance, is_address_usable, get_utxos,
    can_receive_name, get_tx_fee_per_byte
)

from ..scripts import UTXOException, is_name_valid, is_namespace_valid

log = get_logger('safety')

def check_valid_name(fqu):
    """
    Verify that a name is valid.
    Return None on success
    Return an error string on error
    """

    rc = is_name_valid(fqu)
    if rc:
        return None

    # get a coherent reason why
    if '.' not in fqu:
        msg = (
            'The name specified is invalid. '
            'Names must end with a period followed by a valid TLD.'
        )

        return msg

    name = fqu.split('.')[0]

    if not name:
        msg = (
            'The name specified is invalid. '
            'Names must be at least one character long, not including the TLD.'
        )

        return msg

    if not is_b40(name):
        msg = (
            'The name specified is invalid. '
            'Names may only contain lowercase alphanumeric characters '
            'and underscores.'
        )

        return msg

    if len(fqu) > 37 or len(fqu) < 3:
        msg = (
            'The name specified is invalid.  '
            'Fully-qualified names must be between 3 and 37 characters long.'
        )

        return msg

    return 'The name is invalid'


def check_valid_namespace(nsid):
    """
    Verify that a namespace ID is valid.
    Return None on success
    Return an error string on error
    """

    rc = is_namespace_valid(nsid)
    if rc:
        return None

    # get a coherent reason why
    if '.' in nsid or '+' in nsid:
        msg = (
            'The namespace specified is invalid.  '
            'Namespace IDs cannot have "." or "+" in them.'
        )

        return msg

    if not is_b40(nsid):
        msg = (
            'The namespace specified is invalid.  '
            'Namespace IDs may only contain alphanumeric characters and underscores.'
        )

<<<<<<< HEAD
    def run_tasks(self, single_thread=True):
        """
        Run all queued tasks, wait for them all to finish,
        and return the set of results
        """
        if not single_thread:
            threads = {}
            for task_name, task_call in self.tasks.items():
                log.debug("Start task '{}'".format(task_name))
                thr = ScatterGatherThread(task_call)
                thr.start()
=======
        return msg
>>>>>>> e3d7ffef

    return 'The namespace ID is invalid'



def operation_sanity_checks(fqu_or_ns, operations, scatter_gather, payment_privkey_info, owner_privkey_info, tx_fee_per_byte,
                            required_checks=[], min_confirmations=TX_MIN_CONFIRMATIONS, config_path=CONFIG_PATH,
                            transfer_address=None, owner_address=None, proxy=None):
    """
    Do a sanity check on carrying out a sequence of operations on a given name.
    Prime the given scatter/gather context with the set of necessary callbacks.

    Any update, transfer, renew, or revoke operation
    should pass these tests:
    * the payment address must have enough BTC for the transaction and dust fees
    * the owner address can't have any pending transactions
    * the payment address can't have any pending transactions

    If transferring:
    * the transfer address must be suitable for receiving the name

    If preordering or renewing:
    * the payment address must have enough BTC for the name cost

    If preordering:
    * the name must not be registered
    
    If not preordering:
    * name must be registered
    * name must be owned by the owner address

    Return {'status': True} on success
    Return {'error': ...} on error
    """

    config_dir = os.path.dirname(config_path)
    wallet_path = os.path.join(config_dir, WALLET_FILENAME)

    if proxy is None:
        proxy = get_default_proxy(config_path)

    if owner_address is None:
        assert owner_privkey_info
        owner_address = virtualchain.get_privkey_address(owner_privkey_info)

    payment_address = virtualchain.get_privkey_address(payment_privkey_info)
    if transfer_address:
        transfer_address = str(transfer_address)
    
    sg = scatter_gather

    def _is_name_available():
        """
        is name available? (scatter/gather worker)
        """
        if is_name_registered(fqu_or_ns, proxy=proxy):
            return {'error': '{} is already registered.'.format(fqu_or_ns)}
        else:
            return {'status': True}

    def _is_name_registered():
        """
        is name taken already? (scatter/gather worker)
        """
        if not is_name_registered(fqu_or_ns, proxy=proxy):
            return {'error': '{} is not registered.'.format(fqu_or_ns)}
        else:
            return {'status': True}

    def _can_receive_name(addr):
        """
        can owner address receive name? (scatter/gather worker)
        """
        if not can_receive_name(addr, proxy=proxy):
            msg = 'Address {} owns too many names already.'.format(addr)
            return {'error': msg}
        else:
            return {'status': True}

    def _is_address_usable(addr):
        """
        does the given address have unconfirmed transactions? (scatter/gather worker)
        """
        utxo_client = get_utxo_provider_client(config_path=config_path, min_confirmations=min_confirmations)
        if not is_address_usable(addr, utxo_client=utxo_client, config_path=config_path):
            msg = (
                'Address {} has insufficiently confirmed transactions. '
                'Wait and try later.'
            )
            msg = msg.format(addr)
            return {'error': msg}

        else:
            return {'status': True}

    def _is_name_owner(addr):
        """
        Is the given address the name owner?
        """
        res = get_names_owned_by_address(addr, proxy=proxy)
        if 'error' in res:
            log.error("Failed to get names owned by {}: {}".format(addr, res['error']))
            return {'error': res['error']}

        else:
            if fqu_or_ns not in res:
                log.error("Name {} not owned by {}".format(fqu_or_ns, addr))
                return {'error': 'Name {} not owned by {}'.format(fqu_or_ns, addr)}

            return {'status': True}

    def _is_namespace_available(ns):
        """
        Is the given namespace available for preorder/reveal?
        """
        if not is_namespace_revealed(ns, proxy=proxy):
            return {'status': True}
        else:
            return {'error': 'Namespace is already revealed'}

    def _is_namespace_still_revealed(fqu_or_ns):
        """
        Is the given namespace ready?
        Takes a fully-qualified name or a namespace ID
        """
        ns = fqu_or_ns
        if '.' in fqu_or_ns:
            ns = fqu_or_ns.split('.')[1]

        if not is_namespace_revealed(ns, proxy=proxy):
            return {'error': 'Namespace is not revealed'}

        if is_namespace_ready(ns, proxy=proxy):
            return {'error': 'Namespace is already launched'}

        return {'status': True}

    def _is_namespace_revealer(ns, reveal_addr):
        """
        Is the given reveal address the revealer for this namespace?
        The namespace must already exist
        """
        reveal_addr = virtualchain.address_reencode(reveal_addr)
        if not virtualchain.is_singlesig_address(reveal_addr):
            return {'error': 'Invalid address; only p2pkh addresses are supported for namespace reveal'}

        res = get_namespace_blockchain_record(ns, proxy=proxy)
        if 'error' in res:
            return {'error': res['error']}

        if res['recipient_address'] != reveal_addr:
            return {'error': 'Wrong namespace reveal address'}

        return {'status': True}

    def _is_namespace_reveal_address_valid(reveal_address):
        """
        Is the given address suitable for issuing a namespace reveal?
        * must be a p2pkh address
        * must have no outstanding UTXOs
        """
        utxo_client = get_utxo_provider_client(config_path=config_path, min_confirmations=min_confirmations)
        reveal_address = virtualchain.address_reencode(reveal_address)
        if not virtualchain.is_singlesig_address(reveal_address):
            return {'error': 'Invalid address; only p2pkh addresses are supported for namespace reveal'}
        
        if not BLOCKSTACK_TEST:
            # if we're *NOT* testing, then we also require that the reveal key be absent from the blockchain.
            utxos = get_utxos(reveal_address, utxo_client=utxo_client, config_path=config_path, min_confirmations=0)
            if len(utxos) > 0:
                return {'error': 'Reveal key must not have been used prior to namespace reveal'}

        return {'status': True}

    def _is_name_import_key(fqu_or_ns, import_privkey):
        """
        Is the given private key a valid derived key for importing a name
        into this namespace?
        * must be a single private key (for p2pkh)
        * must be derived from the reveal private key
        * if this is the first name imported, then the key must be equal to the reveal key
        """
        import blockstack

        nsid = fqu_or_ns
        if '.' in fqu_or_ns:
            nsid = fqu_or_ns.split('.')[1]

        if not virtualchain.is_singlesig(import_privkey):
            if BLOCKSTACK_TEST:
                log.debug("Not a single private key: {}".format(import_privkey))

            return {'error': 'Not a single private key'}

        built_keychain = False
        keychain_dir = os.path.join( os.path.dirname(config_path), 'import_keychains' )
        if not os.path.exists(keychain_dir):
            os.makedirs(keychain_dir)
            built_keychain = True

        keychain_path = blockstack.BlockstackDB.get_import_keychain_path(keychain_dir, nsid)
        if not os.path.exists(keychain_path):
            built_keychain = True

        def _cleanup():
            if built_keychain: 
                try:
                    os.unlink(keychain_path)
                except:
                    pass

            return

        child_addrs = blockstack.BlockstackDB.build_import_keychain( nsid, ecdsa_private_key(import_privkey).public_key().to_hex(), keychain_dir=keychain_dir )
        import_addr = virtualchain.get_privkey_address(import_privkey)

        if import_addr not in child_addrs:
            _cleanup()
            return {'error': 'Invalid import key'}

        # is this the first such name?
        res = get_num_names_in_namespace(nsid, proxy=proxy)
        if json_is_error(res):
            _cleanup()
            return {'error': res['error']}

        assert type(res) in [int, long]
        if res == 0:
            # this must be the same as the revealer key
            res = get_namespace_blockchain_record(nsid, proxy=proxy)
            if 'error' in res:
                _cleanup()
                return {'error': res['error']}

            if res['recipient_address'] != import_addr:
                _cleanup()
                return {'error': 'The first imported name must have the namespace reveal address as its owner'}

        # is this address usable?
        res = _is_address_usable(import_addr)
        if 'error' in res:
            _cleanup()
            return res

        return {'status': True}
        
    
    check_names = {
        'is_owner_address_usable': lambda: _is_address_usable(owner_address),
        'is_payment_address_usable': lambda: _is_address_usable(payment_address),
        'is_name_available': _is_name_available,
        'owner_can_receive': lambda: _can_receive_name(owner_address),
        'is_name_registered': _is_name_registered,
        'is_name_owner': lambda: _is_name_owner(owner_address),
        'recipient_can_receive': lambda: _can_receive_name(transfer_address),
        'is_namespace_available': lambda: _is_namespace_available(fqu_or_ns),
        'is_namespace_still_revealed': lambda: _is_namespace_still_revealed(fqu_or_ns),
        'is_namespace_revealer': lambda: _is_namespace_revealer(fqu_or_ns, owner_address),
        'is_namespace_reveal_address_valid': lambda: _is_namespace_reveal_address_valid(owner_address),
        'is_name_import_key': lambda: _is_name_import_key(fqu_or_ns, payment_privkey_info)
    }
    
    # common to all operations
    required = ['is_payment_address_usable']
    for req in required:
        if req not in required_checks:
            required_checks.append(req)

    # sanity check
    for req in required_checks:
        assert req in check_names.keys(), "Invalid check '{}'".format(req)

    # queue commands
    for req in required_checks:
        sg.add_task( req, check_names[req] )

    # add tasks for fees
    res = get_operation_fees(fqu_or_ns, operations, sg, payment_privkey_info, owner_privkey_info, tx_fee_per_byte,
                             payment_address=payment_address, owner_address=owner_address, transfer_address=transfer_address,
                             min_payment_confs=min_confirmations, config_path=config_path, proxy=proxy )

    if 'error' in res:
        log.error("Failed to get operation fees: {}".format(res['error']))
        return {'error': 'Failed to calculate transaction fees: {}'.format(res['error'])}

    log.debug("Queued tasks for {} on {}: {}".format(', '.join(operations), fqu_or_ns, ', '.join(sorted(sg.tasks.keys()))))

    # scatter/gather primed!
    return {'status': True}


def interpret_operation_sanity_checks( operations, scatter_gather ):
    """
    Interpret the set of scatter/gather task results.
    """

    reply = {}
    sg = scatter_gather

    # scan for errors
    errors = []
    all_results = sg.get_results()
    for res_key in all_results.keys():
        res = all_results[res_key]
        if 'error' in res:
            log.error("Task '{}' failed: {}".format(res_key, all_results[res_key]['error']))
            errors.append(all_results[res_key]['error'])
        
        else:
            reply[res_key] = all_results[res_key]['status']

    if 'get_balance' in reply:
        fees_reply = interpret_operation_fees( operations, sg, balance=reply['get_balance'] )
        if 'error' in fees_reply:
            errors.append(fees_reply['error'])
            del fees_reply['error']

        reply.update(fees_reply)

    if len(errors) > 0:
        reply['error'] = 'Operation sanity checks failed:\n\n{}'.format( '\n'.join(['  * ' + err for err in errors] ))

    return reply


def estimate_transaction_inputs(operations, inputs, owner_address=None, payment_address=None):
    """
    Estimate the inputs that will be consumed by each
    operation's transaction.  These inputs do *not* correspond to the inputs
    that will actually be used, but are represenatitive of the *quantity*
    of inputs consumed by an operation and the *type* consumed.  It does *not*
    reflect the *value* consumed by the inputs.

    The first operation consumes all inputs, and emits one output
    that will be consumed by other inputs.

    @owner_address or @payment_address must be given (but not both)

    Returns {'status': True, 'inputs': [ [utxos], [utxos], ... ]}
    """

    op_inputs = []
    
    def _consolidate(inps):
        ret = inps[0]
        ret['value'] += sum([inp['value'] for inp in inps])
        return ret

    # one_input: what if all inputs were consolidated to a single input of the same value
    one_input = _consolidate(inputs)

    for i in xrange(0, len(operations)):
        if i == 0:
            # the first operation will consume everything, and emit a single output
            # to be consumed by the next operation 
            op_inputs.append(inputs[:])
            
        else:
            # operations consume one input
            op_inputs.append([one_input])
        
    return {'status': True, 'inputs': op_inputs} 


def get_operation_fees(name_or_ns, operations, scatter_gather, payment_privkey_info, owner_privkey_info, tx_fee_per_byte,
                       proxy=None, config_path=CONFIG_PATH, payment_address=None,
                       min_payment_confs=TX_MIN_CONFIRMATIONS, owner_address=None, transfer_address=None):
    """
    Given a list of operations and a scatter/gather context,
    go prime it to fetch the cost of each operation.
    
    Operations must be a list containing 'preorder', 'register', 'update', 'transfer', 'revoke',
    'renewal', 'namespace_preorder', 'namespace_reveal', 'namespace_ready', or 'name_import'

    The scatter/gather context, when executed, will yield
    the following results:

        All operations will have:
        * "tx_fee": the transaction fee (including dust)
        * "insufficient": whether or not we had sufficient funds to calculate the tx_fee
        * "estimate": whether or not this is a rough estimate (i.e. if we don't have the payment info on hand)
    
        Preorder and Renewal will also have:
        * "name_cost": the cost of the name itself

        Namespace preorder will have:
        * "namespace_cost": the cost of the namespace

    Task results will be named after their operations.

    Return {'status': True} on success
    Return {'error': ...} on failure
    """

    from .nameops import (
        estimate_preorder_tx_fee, estimate_register_tx_fee,
        estimate_update_tx_fee, estimate_transfer_tx_fee,
        estimate_renewal_tx_fee, estimate_revoke_tx_fee,
        estimate_namespace_preorder_tx_fee, estimate_namespace_reveal_tx_fee,
        estimate_namespace_ready_tx_fee, estimate_name_import_tx_fee
    )
    
    name_operations = ['preorder', 'register', 'update', 'transfer', 'revoke', 'renewal']
    namespace_operations = ['namespace_preorder', 'namespace_reveal', 'namespace_ready', 'name_import']

    # sanity check...
    invalid_ops = []
    for op in operations:
        if op not in name_operations + namespace_operations:
            invalid_ops.append(op)

    if len(invalid_ops) > 0:
        return {'error': 'Invalid opeations: {}'.format(','.join(invalid_ops))}

    if payment_privkey_info is not None:
        payment_address = virtualchain.get_privkey_address(payment_privkey_info)

    if owner_privkey_info is not None:
        owner_address = virtualchain.get_privkey_address(owner_privkey_info)

    # fee estimation: cost of name_or_ns + cost of preorder transaction +
    # cost of registration transaction + cost of update transaction + cost of transfer transaction

    reply = {}
    
    if owner_address:
        owner_address = str(owner_address)
    if payment_address:
        payment_address = str(payment_address)
    if transfer_address:
        transfer_address = str(transfer_address)

    assert owner_address, "Owner address or owner_privkey_info required"
    assert payment_address, "Payment address or payment_privkey_info required"
    if ('transfer' in operations or 'name_import' in operations) and (transfer_address is None or len(transfer_address) == 0):
        return {'error': 'Transfer or name import requested, but no recipient address given'}
    
    if len(set(operations).intersection(set(name_operations))) > 0 and len(set(operations).intersection(set(namespace_operations))) > 0:
        return {'error': 'Cannot mix name and namespace operations'}

    if len(operations) != len(set(operations)):
        return {'error': 'No duplicate operations allowed at this time'}

    # first things first: get UTXOs for owner and payment addresses
    utxo_client = get_utxo_provider_client(config_path=config_path, min_confirmations=min_payment_confs)
    
    log.debug("Getting UTXOs for {}".format(owner_address))
    owner_utxos = get_utxos(owner_address, utxo_client=utxo_client, config_path=config_path, min_confirmations=min_payment_confs)
    if 'error' in owner_utxos:
        log.error("Failed to get UTXOs for {}: {}".format(owner_address, owner_utxos['error']))
        return {'error': 'Failed to get UTXOs for {}'.format(owner_address)}

    payment_utxos = get_utxos(payment_address, utxo_client=utxo_client, config_path=config_path, min_confirmations=min_payment_confs)
    if 'error' in payment_utxos:
        log.error("Failed to get UTXOs for {}: {}".format(payment_address, payment_utxos['error']))
        return {'error': 'Failed to get UTXOs for {}'.format(payment_address)}

    balance = sum([utxo.get('value', None) for utxo in payment_utxos])
    log.debug("Balance of {} is {} satoshis".format(payment_address, balance))

    estimated_owner_inputs = []
    estiamted_payment_inputs = []

    # find out what our UTXOs will look like for each operation 
    if len(owner_utxos) > 0:
        estimated_owner_inputs = estimate_transaction_inputs(operations, owner_utxos, owner_address=owner_address)['inputs']
    else:
        estimated_owner_inputs = [[]] * len(operations)

    if len(payment_utxos) > 0:
        estimated_payment_inputs = estimate_transaction_inputs(operations, payment_utxos, payment_address=payment_address)['inputs']
    else:
        estimated_payment_inputs = [[]] * len(operations)

    log.debug("Get total operation fees for running '{}' on {} owned by {} paid by {}".format(','.join(operations), name_or_ns, owner_address, payment_address))

    for i in xrange(0, len(operations)):
        if BLOCKSTACK_TEST:
            log.debug("Operation {} may consume owner inputs\n{}".format(operations[i], json.dumps(estimated_owner_inputs[i], indent=4, sort_keys=True)))
            log.debug("Operation {} may consume payment inputs\n{}".format(operations[i], json.dumps(estimated_payment_inputs[i], indent=4, sort_keys=True)))
        else:
            log.debug("Operation {} may consume up to {} owner inputs and {} payment inputs".format(operations[i], len(estimated_owner_inputs[i]), len(estimated_payment_inputs[i])))

    def _get_balance():
        """
        get payment address balance (scatter/gather worker)
        """
        return {'status': balance, 'balance': balance}

    def _estimate_preorder_tx( operation_index ):
        """
        Estimate preorder tx cost
        Return {'status': True, 'name_cost': ..., 'tx_fee': ..., 'insufficient': ...} on success
        Return {'error': ...} on failure
        """
        name_cost = None
        try:
            res = get_name_cost(name_or_ns, proxy=proxy)
            if 'error' in res:
                return {'error': 'Failed to get name cost'}

            name_cost = res['satoshis']
        except Exception as e:
            log.exception(e)
            return {'error': 'Could not get name price'}

        try:
            utxo_client = get_utxo_provider_client(config_path=config_path, min_confirmations=min_payment_confs)

            insufficient_funds = False
            preorder_tx_fee = estimate_preorder_tx_fee(
                name_or_ns, name_cost, payment_privkey_info, owner_privkey_info, tx_fee_per_byte, utxo_client,
                payment_utxos=estimated_payment_inputs[operation_index],
                config_path=config_path, include_dust=True
            )

            if preorder_tx_fee is not None:
                preorder_tx_fee = int(preorder_tx_fee)
            else:
                # do our best
                preorder_tx_fee = (len('00' * APPROX_PREORDER_TX_LEN) * tx_fee_per_byte) / 2
                insufficient_funds = True

            return {'status': True, 'name_cost': name_cost, 'tx_fee': preorder_tx_fee, 'insufficient': insufficient_funds}

        except UTXOException as ue:
            log.error('Failed to query UTXO provider for name preorder.')
            if BLOCKSTACK_DEBUG is not None:
                log.exception(ue)

            return {'error': 'Failed to query UTXO provider for NAME_PREORDER fee estimation.  Please try again.'}


    def _estimate_register_tx( operation_index ):
        """
        Estimate register tx cost
        Return {'status': True, 'tx_fee': ..., 'insufficient': ...} on success
        Return {'error': ...} on failure
        """
        
        try:
            utxo_client = get_utxo_provider_client(config_path=config_path, min_confirmations=min_payment_confs)

            insufficient_funds = False
            register_tx_fee = estimate_register_tx_fee(
                name_or_ns, payment_privkey_info, owner_privkey_info, tx_fee_per_byte, utxo_client,
                payment_utxos=estimated_payment_inputs[operation_index],
                config_path=config_path, include_dust=True
            )

            if register_tx_fee is not None:
                register_tx_fee = int(register_tx_fee)
            else:
                register_tx_fee = (len('00' * APPROX_REGISTER_TX_LEN) * tx_fee_per_byte) / 2
                insufficient_funds = True
            
            return {'status': True, 'tx_fee': register_tx_fee, 'insufficient': insufficient_funds}

        except UTXOException as ue:
            log.error('Failed to query UTXO provider for name registration.')
            if BLOCKSTACK_DEBUG is not None:
                log.exception(ue)

            return {'error': 'Failed to query UTXO provider for NAME_REGISTRATION fee estimation.  Please try again.'}


    def _estimate_update_tx( operation_index ):
        """
        Estimate update tx fee
        Return {'status': True, 'tx_fee': ..., 'insufficient': ...} on success
        Return {'error': ...} on failure
        """
        try:
            utxo_client = get_utxo_provider_client(config_path=config_path, min_confirmations=min_payment_confs)

            insufficient_funds = False
            estimate = False
            update_tx_fee = estimate_update_tx_fee(
                name_or_ns, payment_privkey_info, owner_privkey_info, tx_fee_per_byte, utxo_client,
                payment_utxos=estimated_payment_inputs[operation_index], owner_utxos=estimated_owner_inputs[operation_index],
                config_path=config_path, include_dust=True
            )

            if update_tx_fee is not None:
                update_tx_fee = int(update_tx_fee)
            
            else:
                update_tx_fee = (len('00' * APPROX_UPDATE_TX_LEN) * tx_fee_per_byte) / 2
                insufficient_funds = True

            if payment_privkey_info is None:
                estimate = True

            return {'status': True, 'tx_fee': update_tx_fee, 'insufficient': insufficient_funds, 'estimate': estimate}

        except UTXOException as ue:
            log.error('Failed to query UTXO provider for name update.')
            if BLOCKSTACK_DEBUG is not None:
                log.exception(ue)

            return {'error': 'Failed to query UTXO provider for NAME_UPDATE fee estimation.  Please try again.'}

    
    def _estimate_transfer_tx( operation_index ):
        """
        Estiamte transfer tx fee
        Return {'status': True, 'tx_fee': ..., 'insufficient': ...} on success
        Return {'error': ...} on failure
        """
        if transfer_address is None or len(transfer_address) == 0:
            return {'error': 'No recipient address given'}

        try:

            if transfer_address is not None:
                utxo_client = get_utxo_provider_client(config_path=config_path, min_confirmations=min_payment_confs)

                insufficient_funds = False
                estimate = False

                transfer_tx_fee = estimate_transfer_tx_fee(
                    name_or_ns, payment_privkey_info, owner_privkey_info, tx_fee_per_byte, utxo_client,
                    payment_utxos=estimated_payment_inputs[operation_index], owner_utxos=estimated_owner_inputs[operation_index],
                    config_path=config_path, include_dust=True
                )
                
                if transfer_tx_fee is not None:
                    transfer_tx_fee = int(transfer_tx_fee)
                
                else:
                    transfer_tx_fee = (len('00' * APPROX_TRANSFER_TX_LEN) * tx_fee_per_byte) / 2
                    insufficient_funds = True

                if payment_privkey_info is None:
                    estimate = True

                return {'status': True, 'tx_fee': transfer_tx_fee, 'insufficient': insufficient_funds, 'estimate': estimate}
            
            else:
                return {'error': 'No transfer address'}

        except UTXOException as ue:
            log.error('Failed to query UTXO provider for name transfer.')
            if BLOCKSTACK_DEBUG is not None:
                log.exception(ue)

            return {'error': 'Failed to query UTXO provider for NAME_TRANSFER fee estimation.  Please try again.'}


    def _estimate_revoke_tx( operation_index ):
        """
        Estimate revoke tx fee
        Return {'status': True, 'tx_fee': ..., 'insufficient': ...} on success
        Return {'error': ...} on failure
        """
        try:
            utxo_client = get_utxo_provider_client(config_path=config_path, min_confirmations=min_payment_confs)

            insufficient_funds = False
            estimate = False

            tx_fee = estimate_revoke_tx_fee(
                name_or_ns, payment_privkey_info, owner_privkey_info, tx_fee_per_byte, utxo_client,
                payment_utxos=estimated_payment_inputs[operation_index], owner_utxos=estimated_owner_inputs[operation_index],
                config_path=config_path, include_dust=True
            )

            if tx_fee is not None:
                tx_fee = int(tx_fee)
            
            else:
                tx_fee = (len('00' * APPROX_REVOKE_TX_LEN) * tx_fee_per_byte) / 2
                insufficient_funds = True

            if payment_privkey_info is None:
                estimate = True

            return {'status': True, 'tx_fee': tx_fee, 'insufficient': insufficient_funds, 'estimate': estimate}

        except UTXOException as ue:
            log.error('Failed to query UTXO provider for name revoke.')
            if BLOCKSTACK_DEBUG is not None:
                log.exception(ue)

            return {'error': 'Failed to query UTXO provider for NAME_REVOKE fee estimation.  Please try again.'}


    def _estimate_renewal_tx( operation_index ):
        """
        Estimate renewal tx fee
        Return {'status': True, 'name_cost': ..., 'tx_fee': ..., 'insufficient': ...} on success
        Return {'error': ...} on failure
        """
        name_cost = None
        try:
            res = get_name_cost(name_or_ns, proxy=proxy)
            name_cost = res['satoshis']
        except Exception as e:
            log.exception(e)
            return {'error': 'Could not get name price'}

        try:
            utxo_client = get_utxo_provider_client(config_path=config_path, min_confirmations=min_payment_confs)

            insufficient_funds = False
            estimate = False

            tx_fee = estimate_renewal_tx_fee(
                name_or_ns, name_cost, payment_privkey_info, owner_privkey_info, tx_fee_per_byte, utxo_client,
                payment_utxos=estimated_payment_inputs[operation_index], owner_utxos=estimated_owner_inputs[operation_index],
                config_path=config_path, include_dust=True
            )

            if tx_fee is not None:
                tx_fee = int(tx_fee)
            
            else:
                tx_fee = (len('00' * APPROX_RENEWAL_TX_LEN) * tx_fee_per_byte) / 2
                insufficient_funds = True

            if payment_privkey_info is None:
                estimate = True

            return {'status': True, 'name_cost': name_cost, 'tx_fee': tx_fee, 'insufficient': insufficient_funds, 'estimate': estimate}

        except UTXOException as ue:
            log.error('Failed to query UTXO provider for name renewal.')
            if BLOCKSTACK_DEBUG is not None:
                log.exception(ue)

            return {'error': 'Failed to query UTXO provider for NAME_RENEWAL fee estimation.  Please try again.'}


    def _estimate_namespace_preorder_tx( operation_index ):
        """
        Estimate namespace preorder tx fee
        Return {'status': True, 'namespace_cost': ..., 'tx_fee': ..., 'insufficient': ..., 'estimate': ...} on success
        Return {'error': ...} on failure
        """
        namespace_cost = None
        tx_fee = None
        insufficient_funds = False
        estimate = False

        try:
            res = get_namespace_cost(name_or_ns, proxy=proxy)
            namespace_cost = res['satoshis']
        except Exception as e:
            log.exception(e)
            return {'error': 'Could not get namespace price'}

        try:
            utxo_client = get_utxo_provider_client(config_path=config_path, min_confirmations=min_payment_confs)

            log.debug("Estimate namespace preorder TX fee (from {})".format(payment_address))
            tx_fee = estimate_namespace_preorder_tx_fee( name_or_ns, namespace_cost, payment_privkey_info, tx_fee_per_byte, utxo_client, 
                                     payment_utxos=estimated_payment_inputs[operation_index],
                                     config_path=config_path, include_dust=True )
            
            if tx_fee is not None:
                tx_fee = int(tx_fee)

            else:
                tx_fee = (len('00' * APPROX_NAMESPACE_PREORDER_TX_LEN) * tx_fee_per_byte) / 2
                insufficient_funds = True

            return {'status': True, 'namespace_cost': namespace_cost, 'tx_fee': tx_fee, 'insufficient': insufficient_funds, 'estimate': estimate}

        except UTXOException as ue:
            log.error("Failed to query UTXO provider for namespace preorder.")
            if BLOCKSTACK_DEBUG is not None:
                log.exception(ue)

            return {'error': 'Failed to query UTXO provider for NAMESPACE_PREORDER fee estimation.  Please try again.'}


    def _estimate_namespace_reveal_tx( operation_index ):
        """
        Estimate namespace reveal tx fee
        payment_address here corresponds to the NAMESPACE_PREORDER key's address
        Return {'status': True, 'tx_fee': ..., 'insufficient': .., 'estimate': ...} on success
        Return {'error': ...} on failure
        """
        tx_fee = None
        insufficient_funds = False
        estimate = False

        try:
            utxo_client = get_utxo_provider_client(config_path=config_path, min_confirmations=min_payment_confs)

            log.debug("Estimate namespace reveal TX fee (from {})".format(payment_address))
            tx_fee = estimate_namespace_reveal_tx_fee( name_or_ns, payment_privkey_info, tx_fee_per_byte, utxo_client, 
                                     payment_utxos=estimated_payment_inputs[operation_index],
                                     config_path=config_path, include_dust=True )

            if tx_fee is not None:
                tx_fee = int(tx_fee)

            else:
                tx_fee = (len('00' * APPROX_NAMESPACE_REVEAL_TX_LEN) * tx_fee_per_byte) / 2
                insufficient_funds = True

            return {'status': True, 'tx_fee': tx_fee, 'insufficient': insufficient_funds, 'estimate': estimate}

        except UTXOException as ue:
            log.error("Failed to query UTXO provider for namespace reveal.")
            if BLOCKSTACK_DEBUG is not None:
                log.exception(ue)

            return {'error': 'Failed to query UTXO provider for NAMESPACE_REVEAL fee estimation.  Please try again.'}


    def _estimate_namespace_ready_tx( operation_index ):
        """
        Estimate namespace ready tx fee
        payment_address here corresponds to the reveal address (i.e. the reveal key pays for the NAMESPACE_READY)
        Return {'status': True, 'tx_fee': ..., 'insufficient': ..., 'estimate': ...} on success
        Return {'error': ...} on failure
        """
        tx_fee = None
        insufficient_funds = False
        estimate = False

        try:
            utxo_client = get_utxo_provider_client(config_path=config_path, min_confirmations=min_payment_confs)

            log.debug("Estimate namespace ready TX fee (from {})".format(payment_address))
            tx_fee = estimate_namespace_ready_tx_fee( name_or_ns, payment_privkey_info, tx_fee_per_byte, utxo_client,
                                    revealer_utxos=estimated_payment_inputs[operation_index],
                                    config_path=config_path, include_dust=True )
            
            if tx_fee is not None:
                tx_fee = int(tx_fee)

            else:
                tx_fee = (len('00' * APPROX_NAMESPACE_READY_TX_LEN) * tx_fee_per_byte) / 2
                insufficient_funds = True

            return {'status': True, 'tx_fee': tx_fee, 'insufficient': insufficient_funds, 'estimate': estimate}

        except UTXOException as ue:
            log.error("Failed to query UTXO provider for namespace ready")
            if BLOCKSTACK_DEBUG is not None:
                log.exception(ue)

            return {'error': 'Failed to query UTXO provider for NAMESPACE_READY fee estimation.  Please try again'}


    def _estimate_name_import_tx( operation_index ):
        """
        Estimate name import tx fee
        payment_address is address of the derived reveal key used to issue the import
        Return {'status': True, 'tx_fee': ..., 'insufficient': ..., 'estimate': ...} on success
        Return {'error': ...} on failure
        """
        tx_fee = None
        insufficient_funds = False
        estimate = False

        if transfer_address is None or len(transfer_address) == 0:
            return {'error': 'No recipient address given'}

        try:
            utxo_client = get_utxo_provider_client(config_path=config_path, min_confirmations=min_payment_confs)
            tx_fee = estimate_name_import_tx_fee( name_or_ns, payment_privkey_info, transfer_address, tx_fee_per_byte, utxo_client, 
                                    importer_utxos=estimated_payment_inputs[operation_index],
                                    config_path=config_path, include_dust=True )

            if tx_fee is not None:
                tx_fee = int(tx_fee)

            else:
                tx_fee = (len('00' * APPROX_NAME_IMPORT_TX_LEN) * tx_fee_per_byte) / 2
                insufficient_funds = True

            return {'status': True, 'tx_fee': tx_fee, 'insufficient': insufficient_funds, 'estimate': estimate}

        except UTXOException as ue:
            log.error("Failed to query UTXO provider for name import.")
            if BLOCKSTACK_DEBUG is not None:
                log.exception(ue)

            return {'error': 'Failed to query UTXO provider for NAME_IMPORT fee estimation.  Please try again'}


    sg = scatter_gather
    assert sg

    tx_fee_checks = {
        'preorder': _estimate_preorder_tx,
        'register': _estimate_register_tx,
        'update': _estimate_update_tx,
        'transfer': _estimate_transfer_tx,
        'revoke': _estimate_revoke_tx,
        'renewal': _estimate_renewal_tx,
        'namespace_preorder': _estimate_namespace_preorder_tx,
        'namespace_reveal': _estimate_namespace_reveal_tx,
        'namespace_ready': _estimate_namespace_ready_tx,
        'name_import': _estimate_name_import_tx
    }

    sg.add_task('get_balance', _get_balance)

    # queue each operation
    for i in xrange(0, len(operations)):
        op = operations[i]
        if op not in tx_fee_checks.keys():
            log.error("Unrecognized operation {}".format(op))
            return {'error': 'Unrecognized operation'}

        check_name = '{}_tx_fee'.format(op)

        log.debug("Add task {} ({})".format(check_name, tx_fee_checks[op]))

        check_func = functools.partial(tx_fee_checks[op], i)
        sg.add_task( check_name, check_func )

    # scatter/gather primed!
    return {'status': True}


def interpret_operation_fees( operations, scatter_gather, balance=None ):
    """
    Interpret the result of getting the tx fees required for
    a sequence of operations.  Coalesce them into a grand total,
    and warn us if there is not enough balance to cover the cost.

    Return a dict with the following:
        * preorder_tx_fee
        * register_tx_fee
        * update_tx_fee
        * transfer_tx_fee
        * renewal_tx_fee
        * revoke_tx_fee
        * namespace_preorder_tx_fee
        * namespace_reveal_tx_fee
        * namespace_ready_tx_fee
        * name_import_tx_fee
        * name_price
        * namespace_price
        * total_estimated_cost
        * warnings
    Return {'error': ...} if an operation failed
    """

    insufficient_funds = False
    estimate = False
    total_cost = 0
    total_tx_fees = 0
    reply = {}

    results = scatter_gather.get_results()

    if balance is None:
        # extract from running operation sanity checks
        assert 'get_balance' in results
        balance = 0
        if 'error' in results['get_balance'].keys():
            log.error("Failed to get balance")
        
        else:
            balance = results['get_balance']['balance']
            log.debug("Balance is {} satoshis".format(balance))

    failed_tasks = []
    failed_task_errors = []

    for task in operations:
        tx_fee_task = '{}_tx_fee'.format(task)
        task_res = results[tx_fee_task]
        if 'error' in task_res:
            failed_tasks.append(tx_fee_task)
            failed_task_errors.append(task_res['error'])
            continue

        assert 'insufficient' in task_res, "Invalid task res: {}".format(task_res)
        assert 'tx_fee' in task_res, "Invalid task res: {}".format(task_res)

        if task_res['tx_fee'] is None:
            log.error("Task {} failed to get tx fee".format(task))
            failed_tasks.append(tx_fee_task)
            failed_task_errors.append("Could not calculate transaction fee")
            continue

        insufficient_funds = insufficient_funds or task_res['insufficient']
        estimate = estimate or task_res.get('estimate', False)

        reply[tx_fee_task] = int(task_res['tx_fee'])
        total_tx_fees += int(task_res['tx_fee'])

        log.debug("{} +{} satoshis (tx fee)".format(tx_fee_task, int(task_res['tx_fee'])))
        total_cost += int(task_res['tx_fee'])

        if 'name_cost' in task_res.keys():
            log.debug("{} +{} satoshis (name cost)".format(tx_fee_task, int(task_res['name_cost'])))
            total_cost += int(task_res['name_cost'])
            reply['name_price'] = int(task_res['name_cost'])

        if 'namespace_cost' in task_res.keys():
            log.debug("{} +{} satoshis (namespace cost)".format(tx_fee_task, int(task_res['namespace_cost'])))
            total_cost += int(task_res['namespace_cost'])
            reply['namespace_price'] = int(task_res['namespace_cost'])


    log.debug('Total cost of {} is {} satoshis'.format(','.join(operations), total_cost))

    reply['total_tx_fees'] = total_tx_fees
    reply['total_estimated_cost'] = total_cost
    if total_cost > balance:
        log.debug("Insufficient funds: need {}, have {}".format(total_cost, balance))
        insufficient_funds = True

    if insufficient_funds:
        reply['warnings'] = ['Insufficient funds; fees are rough estimates.']

    if estimate:
        reply.setdefault('warnings', [])
        reply['warnings'].append('Wallet not accessed; fees are rough estimates.')

    if len(failed_tasks) > 0:
        error_messages = ",".join( ["{} ({})".format(task, err) for task, err in zip(failed_tasks, failed_task_errors)] )
        log.error("Some fee-query tasks failed: {}".format(error_messages))
        reply['error'] = 'Some fee-query tasks failed: {}'.format(error_messages)

    return reply


def check_operations( fqu_or_ns, operations, owner_privkey_info, payment_privkey_info, required_checks=[], transfer_address=None, owner_address=None, min_payment_confs=TX_MIN_CONFIRMATIONS, config_path=CONFIG_PATH, proxy=None ):
    """
    Verify that an operation sequence can be performed, given the set of sanity checks that must pass.
    Return {'status': True, 'opchecks': {...}} if so
    Return {'error': ...} if not.
    """
    
    assert len(required_checks) > 0, "Missing required checks"

    log.debug("Check {} on {}: test {}".format(', '.join(operations), fqu_or_ns, ', '.join(required_checks)))

    payment_address = virtualchain.get_privkey_address(payment_privkey_info)
    
    # first things first: get fee per byte 
    tx_fee_per_byte = get_tx_fee_per_byte(config_path=config_path)
    if tx_fee_per_byte is None:
        log.error("Unable to calculate fee per byte")
        return {'error': 'Unable to get fee estimate'}

    sg = ScatterGather()

    res = operation_sanity_checks(fqu_or_ns, operations, sg, payment_privkey_info, owner_privkey_info, tx_fee_per_byte,
                                  required_checks=required_checks, owner_address=owner_address,
                                  min_confirmations=min_payment_confs, config_path=config_path,
                                  transfer_address=transfer_address, proxy=proxy )

    if 'error' in res:
        log.error("Failed to begin operation sanity checks: {}".format(res['error']))
        return {'error': 'Failed to perform sanity checks', 'tx_fee_per_byte': tx_fee_per_byte}

    sg.run_tasks()

    opchecks = interpret_operation_sanity_checks( operations, sg )
    if 'error' in opchecks:
        log.error("Failed to interpret operation sanity checks")
        return {'error': 'Failed operation sanity checks:\n{}'.format(opchecks['error']), 'opchecks': opchecks, 'tx_fee_per_byte': tx_fee_per_byte}

    failed_checks = []
    failed_check_errors = {}
    for res_name in required_checks + ['get_balance']:
        if 'error' in sg.get_result(res_name):
            log.debug("Task '{}' reports error: {}".format(res_name, sg.get_result(res_name)['error']))
            failed_checks.append(res_name)
            failed_check_errors[res_name] = 'Reason: {}'.format(sg.get_result(res_name)['error'])

        if not sg.get_result(res_name)['status']:
            log.debug("Task '{}' did not succeed".format(res_name))
            failed_checks.append(res_name)
            failed_check_errors[res_name] = ''

    if len(failed_checks) > 0:
        return {'error': 'Unable to {} name:\n{}'.format(
                    ','.join(operations),
                    '\n'.join(['  * check "{}" failed.  {}'.format(check, failed_check_errors.get(res_name, "")) for check in failed_checks])
                ),
                'opchecks': opchecks,
                'tx_fee_per_byte': tx_fee_per_byte}

    balance = sg.get_result('get_balance')['balance']

    if balance < opchecks['total_estimated_cost']:
        msg = 'Address {} does not have enough balance (need {}, have {}).'
        msg = msg.format(payment_address, opchecks['total_estimated_cost'], balance)
        return {'error': msg, 'opchecks': opchecks, 'tx_fee_per_byte': tx_fee_per_byte}

    # checks pass!
    return {'status': True, 'opchecks': opchecks, 'tx_fee_per_byte': tx_fee_per_byte}


def _check_op(fqu_or_ns, operation, required_checks, owner_privkey_info, payment_privkey_info, owner_address=None, transfer_address=None, min_payment_confs=TX_MIN_CONFIRMATIONS, config_path=CONFIG_PATH, proxy=None ):
    """
    Check an operation
    Return {'status': True, 'opchecks': {...}, 'tx_fee': ...} on success
    Return {'error': ...} on error
    """
    # find tx fee, and do sanity checks
    assert payment_privkey_info

    res = check_operations( fqu_or_ns, [operation], owner_privkey_info, payment_privkey_info, min_payment_confs=min_payment_confs,
                            transfer_address=transfer_address, owner_address=owner_address, required_checks=required_checks, config_path=config_path, proxy=proxy )

    opchecks = res.get('opchecks', None)
    tx_fee_per_byte = res.get('tx_fee_per_byte', None)
    tx_fee = None

    if opchecks:
        tx_fee = opchecks.get('total_tx_fees', None)

    if 'error' in res:
        return {'error': res['error'], 'tx_fee': tx_fee, 'tx_fee_per_byte': tx_fee_per_byte, 'opchecks': opchecks}

    else:
        return {'status': True, 'tx_fee': tx_fee, 'tx_fee_per_byte': tx_fee_per_byte, 'opchecks': opchecks}


def check_preorder(fqu, cost_satoshis, owner_privkey_info, payment_privkey_info, min_payment_confs=TX_MIN_CONFIRMATIONS, config_path=CONFIG_PATH, proxy=None ):
    """
    Verify that a preorder can go through.

    Return {'status': True, 'opchecks': {...}, 'tx_fee': ...}
    """

    # find tx fee, and do sanity checks
    assert owner_privkey_info
    assert payment_privkey_info

    required_checks = ['is_name_available', 'is_payment_address_usable']

    res = check_operations( fqu, ['preorder'], owner_privkey_info, payment_privkey_info, min_payment_confs=min_payment_confs,
                            required_checks=required_checks, config_path=config_path, proxy=proxy )

    opchecks = res.get('opchecks', None)
    tx_fee = None
    tx_fee_per_byte = None

    if opchecks:
        tx_fee = opchecks.get('total_tx_fees', None)
        tx_fee_per_byte = opchecks.get('tx_fee_per_byte', None)

    if 'error' in res:
        return {'error': res['error'], 'opchecks': res.get('opchecks', None), 'tx_fee': res.get('opchecks', {}).get('total_tx_fees', None), 'tx_fee_per_byte': tx_fee_per_byte}

    if cost_satoshis is not None:
        if opchecks['name_price'] > cost_satoshis:
            return {'error': 'Invalid cost: expected {}, got {}'.format(opchecks['name_price'], cost_satoshis), 'tx_fee': tx_fee, 'tx_fee_per_byte': tx_fee_per_byte, 'opchecks': opchecks}

    return {'status': True, 'tx_fee': tx_fee, 'tx_fee_per_byte': tx_fee_per_byte, 'opchecks': opchecks}


def check_register(fqu, owner_privkey_info, payment_privkey_info, min_payment_confs=TX_MIN_CONFIRMATIONS, config_path=CONFIG_PATH, proxy=None ):
    """
    Verify that a register can go through
    """
    required_checks = ['is_name_available', 'owner_can_receive', 'is_payment_address_usable']
    return _check_op(fqu, 'register', required_checks, owner_privkey_info, payment_privkey_info, min_payment_confs=min_payment_confs, config_path=config_path, proxy=proxy )


def check_update(fqu, owner_privkey_info, payment_privkey_info, min_payment_confs=TX_MIN_CONFIRMATIONS, config_path=CONFIG_PATH, proxy=None ):
    """
    Verify that an update can go through
    """
    required_checks = ['is_name_registered', 'is_owner_address_usable', 'is_payment_address_usable', 'is_name_owner']
    return _check_op(fqu, 'update', required_checks, owner_privkey_info, payment_privkey_info, min_payment_confs=min_payment_confs, config_path=config_path, proxy=proxy)


def check_transfer(fqu, transfer_address, owner_privkey_info, payment_privkey_info, min_payment_confs=TX_MIN_CONFIRMATIONS, config_path=CONFIG_PATH, proxy=None ):
    """
    Verify that a transfer can go through
    """
    required_checks = ['is_name_registered', 'is_owner_address_usable', 'is_payment_address_usable', 'is_name_owner', 'recipient_can_receive']
    return _check_op(fqu, 'transfer', required_checks, owner_privkey_info, payment_privkey_info, transfer_address=transfer_address, min_payment_confs=min_payment_confs, config_path=config_path, proxy=proxy)


def check_renewal(fqu, renewal_fee, owner_privkey_info, payment_privkey_info, min_payment_confs=TX_MIN_CONFIRMATIONS, config_path=CONFIG_PATH, proxy=None ):
    """
    Verify that a renew can go through
    """ 
    # find tx fee, and do sanity checks
    assert owner_privkey_info
    assert payment_privkey_info

    required_checks = ['is_name_registered', 'is_name_owner', 'is_owner_address_usable', 'is_payment_address_usable']
    res = check_operations( fqu, ['renewal'], owner_privkey_info, payment_privkey_info, min_payment_confs=min_payment_confs,
                            required_checks=required_checks, config_path=config_path, proxy=proxy )

    opchecks = res.get('opchecks', None)
    tx_fee_per_byte = res.get('tx_fee_per_byte', None)
    tx_fee = None

    if opchecks:
        tx_fee = opchecks.get('total_tx_fees', None)

    if 'error' in res:
        return {'error': res['error'], 'opchecks': res.get('opchecks', None), 'tx_fee': res.get('opchecks', {}).get('total_tx_fees', None), 'tx_fee_per_byte': tx_fee_per_byte}

    if renewal_fee is not None:
        if opchecks['name_price'] > renewal_fee:
            return {'error': 'Invalid cost: expected {}, got {}'.format(opchecks['name_price'], renewal_fee), 'tx_fee': tx_fee, 'tx_fee_per_byte': tx_fee_per_byte, 'opchecks': opchecks}

    return {'status': True, 'tx_fee': tx_fee, 'tx_fee_per_byte': tx_fee_per_byte, 'opchecks': opchecks}


def check_revoke(fqu, owner_privkey_info, payment_privkey_info, min_payment_confs=TX_MIN_CONFIRMATIONS, config_path=CONFIG_PATH, proxy=None ):
    """
    Verify that a revoke can go through
    """
    required_checks = ['is_name_registered', 'is_name_owner', 'is_owner_address_usable', 'is_payment_address_usable']
    return _check_op(fqu, 'revoke', required_checks, owner_privkey_info, payment_privkey_info, min_payment_confs=min_payment_confs, config_path=config_path, proxy=proxy )


def check_namespace_preorder(nsid, payment_privkey_info, reveal_address, min_payment_confs=TX_MIN_CONFIRMATIONS, config_path=CONFIG_PATH, proxy=None ):
    """
    Verify that a namespace preorder can go through
    @payment_privkey_info is the private key information for the payment private key (that will pay the namespace cost and both the preorder and reveal fees)
    @reveal_address is the address of the reveal key (but will be treated as the "owner" address by the op-checker)
    """
    required_checks = ['is_namespace_available', 'is_payment_address_usable', 'is_namespace_reveal_address_valid']
    return _check_op(nsid, 'namespace_preorder', required_checks, None, payment_privkey_info, owner_address=reveal_address, min_payment_confs=min_payment_confs, config_path=config_path, proxy=proxy)


def check_namespace_reveal(nsid, payment_privkey_info, reveal_address, min_payment_confs=TX_MIN_CONFIRMATIONS, config_path=CONFIG_PATH, proxy=None ):
    """
    Verify that a namespace reveal can go through
    @payment_privkey_info is the private key information for the payment private key (that will pay for the tx fee)
    @reveal_address is the address of the reveal key (but will be treated as the "owner" address by the op-checker)
    """
    required_checks = ['is_namespace_available', 'is_payment_address_usable', 'is_namespace_reveal_address_valid']
    return _check_op(nsid, 'namespace_reveal', required_checks, None, payment_privkey_info, owner_address=reveal_address, min_payment_confs=min_payment_confs, config_path=config_path, proxy=proxy )


def check_namespace_ready(nsid, reveal_privkey_info, min_payment_confs=TX_MIN_CONFIRMATIONS, config_path=CONFIG_PATH, proxy=None ):
    """
    Verify that a namespace ready can go through
    @reveal_privkey_info is the private key information for the reveal private key (but will be treated as the "payment" key for the op-checker)
    """
    required_checks = ['is_namespace_reveal_address_valid', 'is_namespace_revealer', 'is_namespace_still_revealed', 'is_payment_address_usable']
    reveal_addr = virtualchain.get_privkey_address(reveal_privkey_info)
    return _check_op(nsid, 'namespace_ready', required_checks, None, reveal_privkey_info, owner_address=reveal_addr, min_payment_confs=min_payment_confs, config_path=config_path, proxy=proxy)


def check_name_import(name, importer_privkey_info, recipient_address, min_payment_confs=TX_MIN_CONFIRMATIONS, config_path=CONFIG_PATH, proxy=None ):
    """
    Verify that a name import can go through
    @importer_privkey_info is the private key information derived from the reveal private key.  It will be used as the "payment" key by the op-checker
    """
    required_checks = ['is_namespace_still_revealed', 'is_payment_address_usable', 'is_owner_address_usable', 'is_name_import_key', 'recipient_can_receive']
    return _check_op(name, 'name_import', required_checks, importer_privkey_info, importer_privkey_info, transfer_address=recipient_address, min_payment_confs=min_payment_confs, config_path=config_path, proxy=proxy)
<|MERGE_RESOLUTION|>--- conflicted
+++ resolved
@@ -117,21 +117,7 @@
             'Namespace IDs may only contain alphanumeric characters and underscores.'
         )
 
-<<<<<<< HEAD
-    def run_tasks(self, single_thread=True):
-        """
-        Run all queued tasks, wait for them all to finish,
-        and return the set of results
-        """
-        if not single_thread:
-            threads = {}
-            for task_name, task_call in self.tasks.items():
-                log.debug("Start task '{}'".format(task_name))
-                thr = ScatterGatherThread(task_call)
-                thr.start()
-=======
         return msg
->>>>>>> e3d7ffef
 
     return 'The namespace ID is invalid'
 
