#!/usr/bin/env python
# -*- coding: utf-8 -*-
"""
    Blockstack-client
    ~~~~~
    copyright: (c) 2014-2015 by Halfmoon Labs, Inc.
    copyright: (c) 2016 by Blockstack.org

    This file is part of Blockstack-client.

    Blockstack-client is free software: you can redistribute it and/or modify
    it under the terms of the GNU General Public License as published by
    the Free Software Foundation, either version 3 of the License, or
    (at your option) any later version.

    Blockstack-client is distributed in the hope that it will be useful,
    but WITHOUT ANY WARRANTY; without even the implied warranty of
    MERCHANTABILITY or FITNESS FOR A PARTICULAR PURPOSE.  See the
    GNU General Public License for more details.
    You should have received a copy of the GNU General Public License
    along with Blockstack-client. If not, see <http://www.gnu.org/licenses/>.
"""

import os
import random
import base64
import copy

# Hack around absolute paths
current_dir = os.path.abspath(os.path.dirname(__file__))
parent_dir = os.path.abspath(current_dir + "/../")

import json
import socket
import threading
import time
import tempfile
import hashlib
import keylib
from keylib import ECPrivateKey

import blockstack_zones
import virtualchain

from .queue import get_queue_state, in_queue, cleanup_preorder_queue, queue_removeall
from .queue import queue_find_accepted
from .queue import queue_add_error_msg

from .nameops import async_preorder, async_register, async_update, async_transfer, async_renew, async_revoke

from ..keys import get_data_privkey_info, is_singlesig_hex, get_owner_privkey_info, get_signing_privkey 
from ..token_file import token_file_put
from ..proxy import is_name_registered, is_zonefile_hash_current, get_default_proxy, get_name_blockchain_record, get_atlas_peers, json_is_error
from ..zonefile import zonefile_data_replicate
from ..user import is_user_zonefile
from ..storage import put_mutable_data, get_zonefile_data_hash

from ..constants import CONFIG_PATH, DEFAULT_QUEUE_PATH, BLOCKSTACK_DEBUG, BLOCKSTACK_TEST, TX_MIN_CONFIRMATIONS
from ..constants import PREORDER_CONFIRMATIONS
from ..config import get_config
from ..utils import url_to_host_port
from ..logger import get_logger

DEBUG = True

__registrar_state = None
log = get_logger("blockstack-client-registrar")


def get_registrar_state(config_path=None, proxy=None):
    """
    Create singleton registrar state.
    """
    global __registrar_state
    if __registrar_state is None:
        raise Exception("State is not initialized")

    state = __registrar_state

    if config_path is None:
        config_path = state.config_path
        if config_path is None:
            config_path = CONFIG_PATH

    if proxy is None:
        proxy = get_default_proxy(config_path=config_path)

    return (state, config_path, proxy)


def set_registrar_state(config_path=None, wallet_keys=None):
    """
    Set singleton state and start the registrar thread.
    Return the registrar state on success
    Return None on error
    """
    global __registrar_state
    assert config_path is not None

    # if we're already running, then bail
    if RegistrarWorker.is_lockfile_valid( config_path ):
        log.debug("RegistrarWorker already initialized")
        return None

    log.info("Initialize Registrar State from %s" % (config_path))
    __registrar_state = RegistrarState(config_path)

    if wallet_keys:
        log.info("Setting wallet keys")

        res = set_wallet(
            (wallet_keys['payment_addresses'][0], wallet_keys['payment_privkey']),
            (wallet_keys['owner_addresses'][0], wallet_keys['owner_privkey']),
            (wallet_keys['data_pubkeys'][0], wallet_keys['data_privkey']),
            config_path=config_path
        )

        if 'error' in res:
            log.error("Failed to set wallet: {}".format(res['error']))
            __registrar_state = None
            return None

    __registrar_state.start()
    return __registrar_state


def registrar_shutdown(config_path=None):
    """
    Shut down existing state
    """
    global __registrar_state
    if __registrar_state is None:
        return

    log.info("Shut down Registrar State")
    __registrar_state.request_stop()
    __registrar_state.join()
    __registrar_state = None


class RegistrarWorker(threading.Thread):
    """
    Worker thread for waiting for transactions to go through.
    """
    def __init__(self, config_path):
        super(RegistrarWorker, self).__init__()

        self.config_path = config_path
        config = get_config(config_path)
        self.queue_path = config['queue_path']
        self.poll_interval = int(config['poll_interval'])
        self.api_port = int(config['api_endpoint_port'])
        self.running = True
        self.lockfile_path = None
        self.required_storage_drivers = config.get('storage_drivers_required_write', None)
        if self.required_storage_drivers is None:
            self.required_storage_drivers = config.get("storage_drivers", "").split(",")
        else:
            self.required_storage_drivers = self.required_storage_drivers.split(",")

        log.debug("Queue path:      %s" % self.queue_path)

        if os.path.exists(self.queue_path):
            queue_info = os.stat(self.queue_path)
            log.debug("Queue info:      size=%s ctime=%s atime=%s mtime=%s" % (queue_info.st_size, queue_info.st_ctime, queue_info.st_atime, queue_info.st_mtime))

        else:
            log.debug("Queue info:      <unknown>")

        log.debug("Poll interval:   %s" % self.poll_interval)
        log.debug("API port:        %s" % self.api_port)
        log.debug("Storage:         %s" % ",".join(self.required_storage_drivers))


    @classmethod 
    def register_preordered_name( cls, name_data, payment_privkey_info, owner_privkey_info, proxy=None, config_path=CONFIG_PATH, queue_path=DEFAULT_QUEUE_PATH ):
        """
        Given a preordered name, go register it.
        Return the result of broadcasting the registration operation on success (idempotent--if already broadcasted, then return the broadcast information).
        Return {'error': ...} on error
        Return {'error': ..., 'already_registered': True} if the name is already registered
        Return {'error': ..., 'not_preordered': True} if the name was not preordered
        """
        if proxy is None:
            proxy = get_default_proxy(config_path=config_path)

        if not is_name_registered( name_data['fqu'], proxy=proxy ):
            if in_queue( "preorder", name_data['fqu'], path=queue_path ):
                if not in_queue("register", name_data['fqu'], path=queue_path):
                    # was preordered but not registered
                    # send the registration
<<<<<<< HEAD
                    log.debug('Send async register for {}'.format(name_data['fqu']))
                    log.debug("async_register({}, zonefile={}, token_file={}, transfer_address={})".format(name_data['fqu'], name_data.get('zonefile'), name_data.get('token_file'), name_data.get('transfer_address'))) 
                    res = async_register( name_data['fqu'], payment_privkey_info, owner_privkey_info, name_data=name_data,
                                          proxy=proxy, config_path=config_path, queue_path=queue_path )
=======
                    log.debug("async_register({}, zonefile={}, profile={}, transfer_address={})".format(
                        name_data['fqu'], name_data.get('zonefile'), name_data.get('profile'), 
                        name_data.get('transfer_address'))) 
                    res = async_register( name_data['fqu'], payment_privkey_info, owner_privkey_info, 
                                          name_data=name_data, proxy=proxy, config_path=config_path,
                                          queue_path=queue_path )
>>>>>>> 9eb011a5
                    return res
                else:
                    # already queued 
                    reg_result = queuedb_find( "register", name_data['fqu'], limit=1, path=queue_path )
                    if len(reg_result) == 1:
                        log.debug('Already queued for register: {}'.format(name_data['fqu']))
                        return {'status': True, 'transaction_hash': reg_result[0]['tx_hash']}
                    else:
                        raise Exception("Inconsistency: name '%s' is queued and then unqueued" % name_data['fqu'])

            else:
                log.error('Not preordered: {}'.format(name_data['fqu']))
                return {'error': 'Name "%s" is not preorded' % name_data['fqu'], 'not_preordered': True}

        else:
            log.error('Already registered: {}'.format(name_data['fqu']))
            return {'error': 'Name "%s" is already registered' % name_data['fqu'], 'already_registered': True}

    
    @classmethod
    def set_zonefile( cls, name_data, proxy=None, config_path=CONFIG_PATH, queue_path=DEFAULT_QUEUE_PATH ):
        """
        Given a newly-registered name, go broadcast the hash of its zonefile.
        Idempotent--if the name is already migrated, then return the result of the pending transaction.

        Return {'status': True, 'transaction_hash': ..., 'zonefile_hash': ...} on success
        Return {'error': ...} on error
        """
        if proxy is None:
            proxy = get_default_proxy(config_path=config_path)
    
        conf = get_config(config_path)
        assert conf

        if in_queue('update', name_data['fqu'], path=queue_path):
            # already processed 
            up_result = queuedb_find( "update", name_data['fqu'], limit=1, path=queue_path )
            if len(up_result) == 1:
                return {'status': True, 'transaction_hash': up_result[0]['tx_hash'], 'zonefile_hash': up_result[0].get('zonefile_hash', None)}

            else:
                raise Exception("Queue inconsistency: name '%s' is and is not pending update" % up_result['fqu'])

        log.debug("update({}, zonefile={}, token_file={}, transfer_address={})".format(name_data['fqu'], name_data.get('zonefile'), name_data.get('token_file'), name_data.get('transfer_address'))) 
        res = update( name_data['fqu'], name_data.get('zonefile'), name_data.get('token_file'),
                      name_data.get('zonefile_hash'), name_data.get('transfer_address'), config_path=config_path, proxy=proxy )

        assert 'success' in res

        if not res['success']:
            log.error("migrate %s: %s" % (name_data['fqu'], res['error']))
            return {'error': res['error']}

        else:
            try:
                assert 'transaction_hash' in res
                assert 'value_hash' in res
            except:
                raise Exception("Invalid response\n%s\n" % json.dumps(res, indent=4, sort_keys=True))

            return {'status': True, 'transaction_hash': res['transaction_hash'], 'zonefile_hash': res['value_hash']}


    @classmethod
    def set_zonefiles( cls, queue_path, config_path=CONFIG_PATH, proxy=None ):
        """
        Find all confirmed registrations, create empty zonefiles for them and broadcast their hashes to the blockchain.
        Queue up the zonefiles and token files for subsequent replication.
        Return {'status': True} on success
        Return {'error': ...} on failure
        """
        if proxy is None:
            proxy = get_default_proxy(config_path=config_path)

        ret = {'status': True}
        registers = cls.get_confirmed_registers( config_path, queue_path )
        for register in registers:

            # already migrated?
            if in_queue("update", register['fqu'], path=queue_path):
                log.warn("Already initialized token file for name '%s'" % register['fqu'])
                queue_removeall( [register], path=queue_path )
                continue

            log.debug("Register for '%s' (%s) is confirmed!" % (register['fqu'], register['tx_hash']))
            res = cls.set_zonefile( register, proxy=proxy, queue_path=queue_path, config_path=config_path )
            if 'error' in res:
<<<<<<< HEAD
                log.error("Failed to make name token file for %s: %s" % (register['fqu'], res['error']))
                ret = {'error': 'Failed to set up name token file'}
=======
                queue_add_error_msg('register', register['fqu'], res['error'], path=queue_path)

                log.error("Failed to make name profile for %s: %s" % (register['fqu'], res['error']))
                ret = {'error': 'Failed to set up name profile'}
>>>>>>> 9eb011a5

            else:
                # success!
                log.debug("Sent update for '%s'" % register['fqu'])
                queue_removeall( [register], path=queue_path )

        return ret


    @classmethod
    def get_confirmed_registers( cls, config_path, queue_path ):
        """
        Find all the confirmed registers
        """
        accepted = queue_find_accepted( "register", path=queue_path, config_path=config_path )
        return accepted


    @classmethod
    def get_confirmed_preorders( cls, config_path, queue_path ):
        """
        Find all the confirmed preorders
        """
        accepted = queue_find_accepted( "preorder", path=queue_path, config_path=config_path )
        return accepted


    @classmethod 
    def get_confirmed_updates( cls, config_path, queue_path ):
        """
        Find all confirmed updates
        """
        accepted = queue_find_accepted( "update", path=queue_path, config_path=config_path )
        return accepted


    @classmethod
    def get_confirmed_transfers( cls, config_path, queue_path ):
        """
        Find all confirmed transfers
        """
        accepted = queue_find_accepted( "transfer", path=queue_path, config_path=config_path )
        return accepted


    @classmethod
    def get_confirmed_name_imports( cls, config_path, queue_path ):
        """
        Find all confirmed name imports
        """
        accepted = queue_find_accepted( "name_import", path=queue_path, config_path=config_path )
        return accepted


    @classmethod 
    def register_preorders( cls, queue_path, wallet_data, config_path=CONFIG_PATH, proxy=None ):
        """
        Find all confirmed preorders, and register them.
        Return {'status': True} on success
        Return {'error': ...} on error
        'names' maps to the list of queued name data for names that were registered
        """

        if proxy is None:
            proxy = get_default_proxy(config_path=config_path)

        ret = {'status': True}
        preorders = cls.get_confirmed_preorders( config_path, queue_path )
        for preorder in preorders:

            log.debug("Preorder for '%s' (%s) is confirmed!" % (preorder['fqu'], preorder['tx_hash']))
            
            # did we already register?
            if in_queue("register", preorder['fqu'], path=queue_path):
                log.warn("Already queued name '%s' for registration" % preorder['fqu'])
                queue_removeall( [preorder], path=queue_path )
                continue

            res = cls.register_preordered_name( preorder, wallet_data['payment_privkey'], wallet_data['owner_privkey'], proxy=proxy, config_path=config_path, queue_path=queue_path )
            if 'error' in res:
                if res.get('already_registered'):
                    # can clear out, this is a dup
                    log.debug("%s is already registered!" % preorder['fqu'])
                    queue_removeall( [preorder], path=queue_path )

                else:
                    log.error("Failed to register preordered name %s: %s" % (preorder['fqu'], res['error']))
                    queue_add_error_msg('preorder', preorder['fqu'], res['error'], path=queue_path)
                    ret = {'error': 'Failed to preorder a name'} 

            else:
                # clear 
                log.debug("Sent register for %s" % preorder['fqu'] )
                queue_removeall( [preorder], path=queue_path )

        return ret


    @classmethod
    def clear_confirmed( cls, config_path, queue_path, proxy=None ):
        """
        Find all confirmed transactions besides preorder, register, update, and remove them from the queue.
        Once these operations complete, there will be no subsequent operations.
        
        Return {'status': true} on success
        Return {'error': ...} on failure
        """
        for queue_name in ['transfer', 'revoke', 'renew', 'name_import']:
            accepted = queue_find_accepted( queue_name, path=queue_path, config_path=config_path )

            if len(accepted) > 0:
                log.debug("Clear %s confirmed %s operations" % (len(accepted), queue_name))
                queue_removeall( accepted, path=queue_path )

        # remove expired preorders
        cleanup_preorder_queue(path=queue_path, config_path=config_path)
        return {'status': True}

    
    @classmethod 
    def replicate_name_data( cls, name_data, atlas_servers, wallet_data, storage_drivers, config_path, proxy=None, replicated_zonefiles=[], replicated_token_file_hashes=[] ):
        """
        Given an update queue entry,
        replicate the zonefile to as many
        blockstack atlas servers as we can.
        If given, replicate the token file as well.
        @atlas_servers should be a list of (host, port)
        Return {'status': True} on success
        Return {'error': ...} on error
        """
     
        # is the zonefile hash replicated?
        zonefile_data = name_data['zonefile']
        if zonefile_data is None:
            log.debug("No zonefile to replicate for %s" % name_data['fqu'])
            return {'status': True}

        zonefile_hash = name_data.get('zonefile_hash', None)
        if zonefile_hash is None:
            zonefile_hash = get_zonefile_data_hash( zonefile_data )

        if zonefile_hash not in replicated_zonefiles:
            # NOTE: replicated_zonefiles is static but scoped to this method
            # use it to remember what we've replicated, so we don't needlessly retry
            name_rec = get_name_blockchain_record( name_data['fqu'], proxy=proxy )
            if 'error' in name_rec:
                if name_rec['error'] == 'Not found.':
                    return {'error' : 'Name has not appeared on the resolver, cannot issue zonefile until it does.'}
                return name_rec

            if BLOCKSTACK_TEST:
                log.debug("Replicate zonefile %s (blockchain: %s)\ndata:\n%s" % (zonefile_hash, name_rec['value_hash'], base64.b64encode(zonefile_data)))

            if str(name_rec['value_hash']) != zonefile_hash:
                log.error("Zonefile %s has not been confirmed yet (still on %s)" % (zonefile_hash, name_rec['value_hash']))
                return {'error': 'Zonefile hash not yet replicated'}

            res = zonefile_data_replicate( name_data['fqu'], zonefile_data, name_data['tx_hash'], atlas_servers, config_path=config_path, storage_drivers=storage_drivers )
            if 'error' in res:
                log.error("Failed to replicate zonefile %s for %s: %s" % (zonefile_hash, name_data['fqu'], res['error']))
                return res

            log.info("Replicated zonefile data for %s to %s server(s)" % (name_data['fqu'], len(res['servers'])))
            replicated_zonefiles.append(zonefile_hash)

        # replicate token file to storage, if given
        if name_data.has_key('token_file') and name_data['token_file'] is not None:
            # only works this is actually a zonefile, since we need to use
            # the zonefile to find the appropriate data private key.
            zonefile = None
            try:
                zonefile = blockstack_zones.parse_zone_file( zonefile_data )
                assert is_user_zonefile( zonefile )
            except Exception, e:
                if BLOCKSTACK_TEST:
                    log.exception(e)

                log.warning("Not a standard zone file; not replicating token file for %s" % name_data['fqu'])
                return {'status': True}
           
            signing_privkey = get_signing_privkey( get_owner_privkey_info(wallet_data) )
            assert signing_privkey

            log.info("Replicate token file data for %s to %s" % (name_data['fqu'], ",".join(storage_drivers)))
            
            token_file_payload = copy.deepcopy(name_data['token_file'])
            token_file_hash = hashlib.sha256(name_data['fqu'] + zonefile_hash + token_file_payload).hexdigest()

            # did we replicate this token file for this name and zonefile already?
            if token_file_hash in replicated_token_file_hashes:
                # already replicated
                log.debug("Already replicated token file for {}".format(name_data['fqu']))
                return {'status': True}
            
            res = token_file_put(name_data['fqu'], token_file_payload, signing_privkey, required_drivers=storage_drivers, config_path=config_path)
            if 'error' in res:
                log.error("Failed to replicate token file for {}: {}".format(name_data['fqu'], res['error']))
                return {'error': "Failed to replicate token file"}

            log.info("Replicated token file for %s" % (name_data['fqu']))

            # don't do this again 
            replicated_token_file_hashes.append(token_file_hash)
            return {'status': True}

        else:
            log.info("No token file to replicate for '%s'" % (name_data['fqu']))
            return {'status': True}


    @classmethod
    def replicate_names_data( cls, queue_path, updates, wallet_data, storage_drivers, skip=[], config_path=CONFIG_PATH, proxy=None ):
        """
        Replicate all zonefiles and token files for each confirmed update or name import.
        @atlas_servers should be a list of (host, port)

        Do NOT remove items from the queue.

        Return {'status': True} on success
        Return {'error': ..., 'names': [...]} on failure.  'names' refers to the list of names that failed
        """
        ret = {'status': True} 
        failed_names = []

        atlas_servers = cls.get_atlas_server_list( config_path )
        if 'error' in atlas_servers:
            log.warn('Failed to get server list: {}'.format(servers['error']))
            return {'error': 'Failed to get Atlas server list'}

        for update in updates:
            if update['fqu'] in skip:
                log.debug("Skipping name {}".format(update['fqu']))
                continue

            log.debug("Zone file update on '%s' (%s) is confirmed!  New hash is %s" % (update['fqu'], update['tx_hash'], update['zonefile_hash']))
            res = cls.replicate_name_data( update, atlas_servers, wallet_data, storage_drivers, config_path, proxy=proxy )
            if 'error' in res:
                log.error("Failed to update %s: %s" % (update['fqu'], res['error']))
                queue_add_error_msg('update', update['fqu'], res['error'], path=queue_path)
                ret = {'error': 'Failed to finish an update'}
                failed_names.append( update['fqu'] )
                
        if 'error' in ret:
            ret['names'] = failed_names

        return ret
      

    @classmethod
    def replicate_update_data( cls, queue_path, wallet_data, storage_drivers, skip=[], config_path=CONFIG_PATH, proxy=None ):
        """
        Replicate all zone files and token files for each confirmed NAME_UPDATE
        @atlas_servers should be a list of (host, port)

        Do NOT remove items from the queue.

        Return {'status': True} on success
        Return {'error': ..., 'names': [...]} on failure.  'names' refers to the list of names that failed
        """
        updates = cls.get_confirmed_updates( config_path, queue_path )
        if len(updates) == 0:
            return {'status': True}

        return cls.replicate_names_data(queue_path, updates, wallet_data, storage_drivers, skip=skip, config_path=config_path, proxy=proxy)


    @classmethod
    def replicate_name_import_data( cls, queue_path, wallet_data, storage_drivers, skip=[], config_path=CONFIG_PATH, proxy=None ):
        """
        Replicate all zone files and token files for each confirmed NAME_UPDATE
        @atlas_servers should be a list of (host, port)

        Do NOT remove items from the queue.

        Return {'status': True} on success
        Return {'error': ..., 'names': [...]} on failure.  'names' refers to the list of names that failed
        """
        name_imports = cls.get_confirmed_name_imports( config_path, queue_path )
        if len(name_imports) == 0:
            return {'status': True}

        return cls.replicate_names_data(queue_path, name_imports, wallet_data, storage_drivers, skip=skip, config_path=config_path, proxy=proxy)


    @classmethod
    def transfer_names( cls, queue_path, skip=[], config_path=CONFIG_PATH, proxy=None ):
        """
        Find all confirmed updates and if they have a transfer address, transfer them.
        Otherwise, clear them from the update queue.

        Return {'status': True} on success
        Return {'error': ..., 'names': ...} on failure
        """
        if proxy is None:
            proxy = get_default_proxy(config_path=config_path)
    
        failed = []
        ret = {'status': True}
        conf = get_config(config_path)
        assert conf

        updates = cls.get_confirmed_updates( config_path, queue_path )
        for update in updates:
            if update['fqu'] in skip:
                log.debug("Skipping {}".format(update['fqu']))
                continue

            if update.get("transfer_address") is not None:
                # let's see if the name already got there!
                name_rec = get_name_blockchain_record( update['fqu'], proxy=proxy )
                if 'address' in name_rec and name_rec['address'] == update['transfer_address']:
                    log.debug("Requested Transfer {} to {} is owned by {} already. Declaring victory.".format(
                        update['fqu'], update['transfer_address'], name_rec['address']))
                    res = { 'success' : True }
                else:
                    log.debug("Transfer {} to {}".format(update['fqu'], update['transfer_address']))

                    res = transfer( update['fqu'], update['transfer_address'], config_path=config_path, proxy=proxy )

                assert 'success' in res

                if res['success']:
                    # clear from update queue
                    log.debug("Clearing successful transfer of {} to {} from update queue".format(update['fqu'], update['transfer_address']))
                    queue_removeall( [update], path=queue_path )

                else:
                    # will try again 
                    log.error("Failed to transfer {} to {}: {}".format(update['fqu'], update['transfer_address'], res.get('error')))
                    queue_add_error_msg('update', update['fqu'], res.get('error'), path=queue_path)
                    ret = {'error': 'Not all names transferred'}
                    failed.append(update['fqu'])

            else:
                # nothing more to do 
                log.debug("Done working on {}".format(update['fqu']))
                log.debug("Final name output: {}".format(update))
                queue_removeall( [update], path=queue_path )

        if 'error' in ret:
            ret['names'] = failed

        return ret


    @classmethod 
    def get_atlas_server_list( cls, config_path ):
        """
        Get the list of atlas servers to which to replicate zonefiles
        Returns [(host, port)] on success
        Returns {'error': ...} on error
        """
        conf = get_config(config_path)
        servers = ['{}:{}'.format(conf['server'], conf['port'])]
        server_hostport = '{}:{}'.format(conf['server'], conf['port'])

        atlas_peers_res = {}
        try:
            atlas_peers_res = get_atlas_peers( server_hostport )
            assert 'error' not in atlas_peers_res
           
            servers += atlas_peers_res['peers']

        except AssertionError as ae:
            log.exception(ae)
            log.error('Error response from {}: {}'.format(server_hostport, atlas_peers_res['error']))
            return {'error': 'Failed to get valid response'}
        except socket.error, se:
            log.exception(se)
            log.warning('Failed to find Atlas peers of {}'.format(server_hostport))
            return {'error': 'Failed to get atlas peers due to socket error'}
        except Exception as e:
            log.exception(e)
            return {'error': 'Failed to contact atlas peer'}
            
        servers = list(set([str(hp) for hp in servers]))

        if 'node.blockstack.org:6264' not in servers and not BLOCKSTACK_TEST:
            log.warning("Also including node.blockstack.org:6264 for Atlas zone file dissimination")
            servers.append("node.blockstack.org:6264")

        log.debug("Servers: {}".format(servers))

        return [url_to_host_port(hp) for hp in servers]


    def cleanup_lockfile(self, path):
        """
        Remove a lockfile (exit handler)
        """
        if self.lockfile_path is None:
            return

        try:
            os.unlink(self.lockfile_path)
            self.lockfile_path = None
        except:
            pass


    def request_stop(self):
        """
        Stop this thread
        """
        self.running = False


    @classmethod
    def is_lockfile_stale( cls, path ):
        """
        Is the given lockfile stale?
        """
    
        with open(path, "r") as f:
            dat = f.read()
            try:
                pid = int(dat.strip())
            except:
                # corrupt
                pid = -1

        return pid != os.getpid()


    @classmethod
    def lockfile_write( cls, fd ):
        """
        Put a lockfile
        Return True on success
        Return False on error
        """
        
        buf = "%s\n" % os.getpid()
        nw = 0
        while nw < len(buf):
            try:
                rc = os.write( fd, buf[nw:] )
                nw += rc
            except:
                log.error("Failed to write lockfile")
                return False

        return True


    @classmethod
    def get_lockfile_path( cls, config_path ):
        """
        Get the path to the lockfile
        """
        return os.path.join( os.path.dirname(config_path), "registrar.lock" )


    @classmethod 
    def is_lockfile_valid( cls, config_path ):
        """
        Does the lockfile exist and does it correspond
        to a running registrar?
        """
        lockfile_path = cls.get_lockfile_path( config_path )
        if os.path.exists(lockfile_path):
            # is it stale?
            if cls.is_lockfile_stale( lockfile_path ):
                return False

            else:
                # not stale
                return True

        else:
            return False


    def run(self):
        """
        Watch the various queues:
        * if we find an accepted preorder, send the accompanying register
        * if we find an accepted update, replicate the accompanying zonefile
        """
        failed = False
        poll_interval = self.poll_interval
        failed_names = []

        log.info("Registrar worker entered")

        # set up a lockfile
        self.lockfile_path = RegistrarWorker.get_lockfile_path( self.config_path )
        if not RegistrarWorker.is_lockfile_valid( self.config_path ):
            if os.path.exists(self.lockfile_path):
                log.debug("Removing stale lockfile")
                os.unlink(self.lockfile_path)

        else:
            log.debug("Extra worker thread exiting (lockfile exists and is valid)")
            return

        try:
            fd, path = tempfile.mkstemp(prefix=".registrar.lock.", dir=os.path.dirname(self.config_path))
            os.link( path, self.lockfile_path )
            
            try:
                os.unlink(path)
            except:
                pass

            # success!  write the lockfile
            rc = RegistrarWorker.lockfile_write( fd )
            os.close( fd )

            if not rc:
                log.error("Failed to write lockfile")
                return

        except (IOError, OSError):
            try:
                os.unlink(path)
            except:
                pass

            log.debug("Extra worker exiting (failed to lock)")
            return

        log.debug("Registrar worker starting up")

        while self.running:

            failed = False
            wallet_data = None
            proxy = get_default_proxy( config_path=self.config_path )
            failed_names = []

            try:
                wallet_data = get_wallet( config_path=self.config_path, proxy=proxy )

                # wait until the owner address is set 
                while ('error' in wallet_data or wallet_data['owner_address'] is None) and self.running:
                    log.debug("Owner address not set... (%s)" % wallet_data.get("error", ""))
                    wallet_data = get_wallet( config_path=self.config_path, proxy=proxy )
                    time.sleep(1.0)
                
                # preemption point
                if not self.running:
                    break

            except Exception, e:
                log.exception(e)
                break
                poll_interval = 1.0

            try:
                # see if we can complete any registrations
                # clear out any confirmed preorders
                log.debug("register all pending preorders in %s" % (self.queue_path))
                res = RegistrarWorker.register_preorders( self.queue_path, wallet_data, config_path=self.config_path, proxy=proxy )
                if 'error' in res:
                    log.warn("Registration failed: %s" % res['error'])

                    # try exponential backoff
                    failed = True
                    poll_interval = 1.0

            except Exception, e:
                log.exception(e)
                failed = True
                poll_interval = 1.0

            try:
                # see if we can put any zonefiles
                # clear out any confirmed registers
                log.debug("put zonefile hashes for registered names in %s" % (self.queue_path))
                res = RegistrarWorker.set_zonefiles( self.queue_path, config_path=self.config_path, proxy=proxy )
                if 'error' in res:
                    log.warn('zonefile hash broadcast failed: %s' % res['error'])

                    # try exponential backoff 
                    failed = True
                    poll_interval = 1.0

            except Exception, e:
                log.exception(e)
                failed = True
                poll_interval = 1.0

            try:
                # see if we can replicate any zonefiles and token files
                # clear out any confirmed updates
                log.debug("replicate all pending zone files and token files for updates %s" % (self.queue_path))
                res = RegistrarWorker.replicate_update_data( self.queue_path, wallet_data, self.required_storage_drivers, config_path=self.config_path, proxy=proxy )
                if 'error' in res:
                    log.warn("Zone file/token file replication failed for update: %s" % res['error'])

                    # try exponential backoff
                    failed = True
                    poll_interval = 1.0
                    failed_names += res['names']

            except Exception, e:
                log.exception(e)
                failed = True
                poll_interval = 1.0

            try:
                # see if we can transfer any names to their new owners
                log.debug("transfer all names in {}".format(self.queue_path))
                res = RegistrarWorker.transfer_names( self.queue_path, skip=failed_names, config_path=self.config_path, proxy=proxy )
                if 'error' in res:
                    log.warn("Transfer failed: {}".format(res['error']))

                    # try exponential backoff
                    failed = True
                    poll_interval = 1.0
                    failed_names += res['names']

            except Exception as e:
                log.exception(e)
                failed = True
                poll_interval = 1.0

            try:
                # see if we can replicate any zonefiles for name imports
                # clear out any confirmed imports
                log.debug("replicate all pending zone files for name imports in {}".format(self.queue_path))
                res = RegistrarWorker.replicate_name_import_data( self.queue_path, wallet_data, self.required_storage_drivers, skip=failed_names, config_path=self.config_path, proxy=proxy )
                if 'error' in res:
                    log.warn("Zone file replication failed: {}".format(res['error']))

                    # try exponential backoff
                    failed = True
                    poll_interval = 1.0
                    failed_names += res['names']

            except Exception, e:
                log.exception(e)
                failed = True
                poll_interval = 1.0

            try:
                # see if we can remove any other confirmed operations, besides preorders, registers, and updates
                log.debug("clean out other confirmed operations")
                res = RegistrarWorker.clear_confirmed( self.config_path, self.queue_path, proxy=proxy )
                if 'error' in res:
                    log.warn("Failed to clear out some operations: %s" % res['error'])

                    # try exponential backoff
                    failed = True
                    poll_interval = 1.0

            except Exception, e:
                log.exception(e)
                failed = True
                poll_interval = 1.0

            # if we failed a step, then try again quickly with exponential backoff
            if failed:
                poll_interval = 2 * poll_interval + random.random() * poll_interval

            else:
                # succeeded. resume normal polling 
                poll_interval = self.poll_interval
           
            try:
                log.debug("Sleep for %s" % poll_interval)
                for i in xrange(0, int(poll_interval)):
                    time.sleep(1)

                    # preemption point
                    if not self.running:
                        break

            except:
                # interrupted
                log.debug("Sleep interrupted")
                break

        log.info("Registrar worker exited")
        self.cleanup_lockfile( self.lockfile_path )


class RegistrarState(object):
    """
    State bundle for the RPC calls
    """
    finished = False

    payment_address = None
    owner_address = None

    payment_privkey_info = None
    owner_privkey_info = None
    data_privkey_info = None
    data_pubkey = None

    server_started_at = None
    registrar_worker = None
    queue_path = None

    def __init__(self, config_path):

        self.config_path = config_path
        conf = get_config(config_path)
        self.queue_path = conf['queue_path']
        log.info("Registrar initialized (config: %s, queues: %s)" % (config_path, self.queue_path))
        self.registrar_worker = RegistrarWorker( config_path )


    def start(self):
        self.registrar_worker.start()

    def request_stop(self):
        log.debug("Registrar worker request stop")
        self.registrar_worker.request_stop()

    def join(self):
        log.debug("Registrar worker join")
        self.registrar_worker.join()


# RPC method: backend_state
def state():
    """
    Return status on current registrations
    """
    state, config_path, proxy = get_registrar_state()

    log.debug("Get queue state from %s" % state.queue_path)
    data = get_queue_state(path=state.queue_path)
    return data


# RPC method: backend_set_wallet
def set_wallet(payment_keypair, owner_keypair, data_keypair, config_path=None, proxy=None):
    """
    Keeps payment privkey in memory (instead of disk)
    for the time that server is alive.

    Each _keypair is a list or tuple with two items: the address, and the private key information
    (note that the private key information can be either a private key, or a multisig info dict).

    Return {'success': True} on success
    Return {'error': ...} on error
    """
    state, config_path, proxy = get_registrar_state(config_path=config_path, proxy=proxy)

    try:
        assert payment_keypair[0]
        assert payment_keypair[1]
        assert owner_keypair[0]
        assert owner_keypair[1]
        assert data_keypair[0]
        assert data_keypair[1]
    except AssertionError as ae:
        if BLOCKSTACK_TEST or BLOCKSTACK_DEBUG:
            log.exception(ae)

        return {'error': 'Missing wallet information'}

    # sanity check...
    if not virtualchain.is_singlesig( payment_keypair[1] ) and not virtualchain.is_multisig( payment_keypair[1] ):
        return {'error': 'Invalid payment key info'}

    if not virtualchain.is_singlesig( owner_keypair[1] ) and not virtualchain.is_multisig( owner_keypair[1] ):
        return {'error': 'Invalid owner key info'}

    if not is_singlesig_hex( data_keypair[1] ):
        return {'error': 'Invalid data key info'}

    state.payment_address = payment_keypair[0]
    state.owner_address = owner_keypair[0]
    state.data_pubkey = ECPrivateKey(data_keypair[1]).public_key().to_hex()

    if keylib.key_formatting.get_pubkey_format(state.data_pubkey) == 'hex_compressed':
        state.data_pubkey = keylib.key_formatting.decompress(state.data_pubkey)

    state.payment_privkey_info = payment_keypair[1]
    state.owner_privkey_info = owner_keypair[1]
    state.data_privkey_info = data_keypair[1]

    data = {}
    data['success'] = True

    log.debug("Wallet set (%s, %s, %s)" % (state.payment_address, state.owner_address, data_keypair[0]))
    return data


def get_wallet_payment_privkey_info(config_path=None, proxy=None):
    """
    Get the decrypted payment private key info from the wallet
    Return None if not set
    """
    state, config_path, proxy = get_registrar_state(config_path=config_path, proxy=proxy)
    if state.payment_privkey_info is None:
        return None

    return state.payment_privkey_info


def get_wallet_owner_privkey_info(config_path=None, proxy=None):
    """
    Get the decrypted owner private key info from the wallet
    Return None if not set
    """
    state, config_path, proxy = get_registrar_state(config_path=config_path, proxy=proxy)
    if state.owner_privkey_info is None:
        return None

    return state.owner_privkey_info


def get_wallet_data_privkey_info(config_path=None, proxy=None):
    """
    Get the decrypted data private key info from the wallet
    Return None if not set
    """
    state, config_path, proxy = get_registrar_state(config_path=config_path, proxy=proxy)
    if state.data_privkey_info is None:
        return None 

    return state.data_privkey_info


# RPC method: backend_get_wallet
def get_wallet(config_path=None, proxy=None):
    """
    Keeps payment privkey in memory (instead of disk)
    for the time that server is alive
    Return the wallet (as a JSON dict) on success
    Return {'error':...} on error
    """

    state, config_path, proxy = get_registrar_state(config_path=config_path, proxy=proxy)
    data = {}
    
    data['payment_address'] = state.payment_address
    data['owner_address'] = state.owner_address
    data['data_pubkey'] = state.data_pubkey

    data['payment_privkey'] = get_wallet_payment_privkey_info(config_path=config_path, proxy=proxy)
    data['owner_privkey'] = get_wallet_owner_privkey_info(config_path=config_path, proxy=proxy)
    data['data_privkey'] = get_wallet_data_privkey_info(config_path=config_path, proxy=proxy)

    if data['payment_privkey'] is None or data['owner_privkey'] is None or data['data_privkey'] is None:
        if data['payment_privkey'] is None:
            log.debug("No payment private key(s)")

        if data['owner_privkey'] is None:
            log.debug("No owner private key(s)")

        if data['data_privkey'] is None:
            log.debug("No data private key(s)")

        data['error'] = "Failed to load private keys (wrong password?)"

    return data


<<<<<<< HEAD
def preorder(fqu, cost_satoshis, zonefile_data, token_file, transfer_address, min_payment_confs, proxy=None, config_path=CONFIG_PATH):
=======
# RPC method: backend_preorder
def preorder(fqu, cost_satoshis, zonefile_data, profile, transfer_address, min_payment_confs, proxy=None, config_path=CONFIG_PATH, unsafe_reg = False):
>>>>>>> 9eb011a5
    """
    Send preorder transaction and enter it in queue.
    Queue up additional state so we can update and transfer it as well.
    The entered registration is picked up
    by the monitor process.
    Return {'success': True, ...} on success
    Return {'error': ...} on error
    """

    state, config_path, proxy = get_registrar_state(config_path=config_path, proxy=proxy)
    data = {}
    if unsafe_reg:
        log.debug('Aggressive registration of {}'.format(fqu))

    if state.payment_address is None or state.owner_address is None:
        log.debug("Wallet is not unlocked")
        data['success'] = False
        data['error'] = "Wallet is not unlocked."
        return data

    if in_queue("preorder", fqu, path=state.queue_path):
        log.debug("Already enqueued: %s" % fqu)
        data['success'] = False
        data['error'] = "Already in queue."
        return data

    payment_privkey_info = get_wallet_payment_privkey_info(config_path=config_path, proxy=proxy)
    owner_privkey_info = get_wallet_owner_privkey_info(config_path=config_path, proxy=proxy)

    name_data = {
        'transfer_address': transfer_address,
        'zonefile': zonefile_data,
        'token_file': token_file,
    }
<<<<<<< HEAD
    
    log.debug("async_preorder({}, zonefile_data={}, token_file={}, transfer_address={})".format(fqu, zonefile_data, token_file, transfer_address)) 
=======
    if min_payment_confs is None:
        min_payment_confs = TX_MIN_CONFIRMATIONS
    else:
        log.warn("Using {} confirmations instead of the default {}".format(min_payment_confs, TX_MIN_CONFIRMATIONS))
        name_data['min_payment_confs'] = min_payment_confs # propogate this to later txns

    if unsafe_reg:
        name_data['confirmations_needed'] = PREORDER_CONFIRMATIONS
        name_data['unsafe_reg'] = True

    log.debug("async_preorder({}, zonefile_data={}, profile={}, transfer_address={})".format(fqu, zonefile_data, profile, transfer_address)) 
>>>>>>> 9eb011a5
    resp = async_preorder(fqu, payment_privkey_info, owner_privkey_info, cost_satoshis,
                          name_data=name_data, min_payment_confs=min_payment_confs,
                          proxy=proxy, config_path=config_path, queue_path=state.queue_path)

    if 'error' not in resp:
        data['success'] = True
        data['message'] = "The name has been queued up for registration and"
        data['message'] += " will take a few hours to go through. You can"
        data['message'] += " check on the status at any time by running"
        data['message'] += " 'blockstack info'."
        data['transaction_hash'] = resp['transaction_hash']
    else:
        data['success'] = False
        data['message'] = "Couldn't broadcast transaction. You can try again."
        data['error'] = resp['error']

    if 'tx' in resp:
        data['tx'] = resp['tx']

    return data


def update( fqu, zonefile_txt, token_file, zonefile_hash, transfer_address, config_path=CONFIG_PATH, proxy=None ):
    """
    Send a new zonefile hash.  Queue the zonefile data for subsequent replication.
    zonefile_txt_b64 must be b64-encoded so we can send it over RPC sanely
    """

    state, config_path, proxy = get_registrar_state(config_path=config_path, proxy=proxy)
    data = {}

    assert zonefile_txt is not None or zonefile_hash is not None, "need zonefile or zonefile hash"
    
    if zonefile_hash is None:
        zonefile_hash = get_zonefile_data_hash( zonefile_txt )
        
    if state.payment_address is None or state.owner_address is None:
        data['success'] = False
        data['error'] = "Wallet is not unlocked."
        return data

    if in_queue("update", fqu, path=state.queue_path):
        data['success'] = False
        data['error'] = "Already in queue."
        return data

    resp = None

    payment_privkey_info = get_wallet_payment_privkey_info(config_path=config_path, proxy=proxy)
    owner_privkey_info = get_wallet_owner_privkey_info(config_path=config_path, proxy=proxy)

    replication_error = None

    if not is_zonefile_hash_current(fqu, zonefile_hash, proxy=proxy ):
        # new zonefile data
        name_data = {
            'transfer_address': transfer_address
        }

        log.debug("async_update({}, zonefile_data={}, token_file={}, transfer_address={})".format(fqu, zonefile_txt, token_file, transfer_address)) 
        resp = async_update(fqu, zonefile_txt, token_file,
                            owner_privkey_info,
                            payment_privkey_info,
                            name_data=name_data,
                            zonefile_hash=zonefile_hash,
                            proxy=proxy,
                            config_path=config_path,
                            queue_path=state.queue_path)

    else:
        return {'success': True, 'warning': "The zonefile has not changed, so no update sent."}

    if 'error' not in resp:

        data['success'] = True
        data['message'] = "The name has been queued up for update and"
        data['message'] += " will take ~1 hour to process. You can"
        data['message'] += " check on the status at any time by running"
        data['message'] += " 'blockstack info'."
        data['transaction_hash'] = resp['transaction_hash']
        data['value_hash'] = resp['zonefile_hash']
    else:
        log.error("async_update failed with: '%s'" % resp['error'])
        data['success'] = False
        data['message'] = "Couldn't broadcast transaction. You can try again."
        data['error'] = resp['error']


    if replication_error is not None:
        data['warning'] = "Failed to replicate the zonefile ('%s')" % replication_error

    if 'tx' in resp:
        data['tx'] = resp['tx']

    return data


# RPC method: backend_transfer
def transfer(fqu, transfer_address, config_path=CONFIG_PATH, proxy=None ):
    """
    Send transfer transaction.
    Keeps the zonefile data.

    Return {'success': True, 'transaction_hash': ..., 'message': ...} on success
    Return {'success': False, 'error': ...}
    """

    state, config_path, proxy = get_registrar_state(config_path=config_path, proxy=proxy)
    data = {}

    if state.payment_address is None or state.owner_address is None:
        data['success'] = False
        data['error'] = "Wallet is not unlocked."
        return data

    if in_queue("transfer", fqu, path=state.queue_path):
        data['success'] = False
        data['error'] = "Already in queue."
        return data

    payment_privkey_info = get_wallet_payment_privkey_info(config_path=config_path, proxy=proxy)
    owner_privkey_info = get_wallet_owner_privkey_info(config_path=config_path, proxy=proxy)

    resp = async_transfer(fqu, transfer_address,
                          owner_privkey_info,
                          payment_privkey_info,
                          proxy=proxy,
                          config_path=config_path,
                          queue_path=state.queue_path)

    if 'error' not in resp:
        data['success'] = True
        data['message'] = "The name has been queued up for transfer and"
        data['message'] += " will take ~1 hour to process. You can"
        data['message'] += " check on the status at any time by running"
        data['message'] += " 'blockstack info'."
        data['transaction_hash'] = resp['transaction_hash']
    else:
        data['success'] = False
        data['error'] = resp['error']

    if 'tx' in resp:
        data['tx'] = resp['tx']

    return data


# RPC method: backend_renew
def renew( fqu, renewal_fee, config_path=CONFIG_PATH, proxy=None ):
    """
    Renew a name

    Return {'success': True, 'message': ..., 'transaction_hash': ...} on success
    Return {'error': ...} on error
    """

    state, config_path, proxy = get_registrar_state(config_path=config_path, proxy=proxy)
    data = {}

    if state.payment_address is None or state.owner_address is None:
        data['success'] = False
        data['error'] = "Wallet is not unlocked."
        return data

    if in_queue("renew", fqu, path=state.queue_path):
        data['success'] = False
        data['error'] = "Already in queue."
        return data

    resp = None

    payment_privkey_info = get_wallet_payment_privkey_info(config_path=config_path, proxy=proxy)
    owner_privkey_info = get_wallet_owner_privkey_info(config_path=config_path, proxy=proxy)

    resp = async_renew(fqu, owner_privkey_info, payment_privkey_info, renewal_fee,
                       proxy=proxy,
                       config_path=config_path,
                       queue_path=state.queue_path)

    if 'error' not in resp:

        data['success'] = True
        data['message'] = "The name has been queued up for renewal and"
        data['message'] += " will take ~1 hour to process. You can"
        data['message'] += " check on the status at any time by running"
        data['message'] += " 'blockstack info'."
        data['transaction_hash'] = resp['transaction_hash']
    else:
        data['success'] = False
        data['message'] = "Couldn't broadcast transaction. You can try again."
        data['error'] = resp['error']

    if 'tx' in resp:
        data['tx'] = resp['tx']

    return data


# RPC method: backend_revoke
def revoke( fqu, config_path=CONFIG_PATH, proxy=None ):
    """
    Revoke a name

    Return {'success': True, 'message': ..., 'transaction_hash': ...} on success
    Return {'error': ...} on error
    """

    state, config_path, proxy = get_registrar_state(config_path=config_path, proxy=proxy)
    data = {}

    if state.payment_address is None or state.owner_address is None:
        data['success'] = False
        data['error'] = "Wallet is not unlocked."
        return data

    if in_queue("revoke", fqu, path=state.queue_path):
        data['success'] = False
        data['error'] = "Already in queue."
        return data

    resp = None

    payment_privkey_info = get_wallet_payment_privkey_info(config_path=config_path, proxy=proxy)
    owner_privkey_info = get_wallet_owner_privkey_info(config_path=config_path, proxy=proxy)

    resp = async_revoke(fqu, owner_privkey_info, payment_privkey_info,
                        proxy=proxy,
                        config_path=config_path,
                        queue_path=state.queue_path)

    if 'error' not in resp:

        data['success'] = True
        data['message'] = "The name has been queued up for revocation and"
        data['message'] += " will take ~1 hour to process. You can"
        data['message'] += " check on the status at any time by running"
        data['message'] += " 'blockstack info'."
        data['transaction_hash'] = resp['transaction_hash']
    else:
        data['success'] = False
        data['message'] = "Couldn't broadcast transaction. You can try again."
        data['error'] = resp['error']

    if 'tx' in resp:
        data['tx'] = resp['tx']

    return data
<|MERGE_RESOLUTION|>--- conflicted
+++ resolved
@@ -189,19 +189,12 @@
                 if not in_queue("register", name_data['fqu'], path=queue_path):
                     # was preordered but not registered
                     # send the registration
-<<<<<<< HEAD
                     log.debug('Send async register for {}'.format(name_data['fqu']))
                     log.debug("async_register({}, zonefile={}, token_file={}, transfer_address={})".format(name_data['fqu'], name_data.get('zonefile'), name_data.get('token_file'), name_data.get('transfer_address'))) 
-                    res = async_register( name_data['fqu'], payment_privkey_info, owner_privkey_info, name_data=name_data,
-                                          proxy=proxy, config_path=config_path, queue_path=queue_path )
-=======
-                    log.debug("async_register({}, zonefile={}, profile={}, transfer_address={})".format(
-                        name_data['fqu'], name_data.get('zonefile'), name_data.get('profile'), 
-                        name_data.get('transfer_address'))) 
                     res = async_register( name_data['fqu'], payment_privkey_info, owner_privkey_info, 
                                           name_data=name_data, proxy=proxy, config_path=config_path,
                                           queue_path=queue_path )
->>>>>>> 9eb011a5
+
                     return res
                 else:
                     # already queued 
@@ -289,15 +282,10 @@
             log.debug("Register for '%s' (%s) is confirmed!" % (register['fqu'], register['tx_hash']))
             res = cls.set_zonefile( register, proxy=proxy, queue_path=queue_path, config_path=config_path )
             if 'error' in res:
-<<<<<<< HEAD
-                log.error("Failed to make name token file for %s: %s" % (register['fqu'], res['error']))
-                ret = {'error': 'Failed to set up name token file'}
-=======
                 queue_add_error_msg('register', register['fqu'], res['error'], path=queue_path)
 
                 log.error("Failed to make name profile for %s: %s" % (register['fqu'], res['error']))
                 ret = {'error': 'Failed to set up name profile'}
->>>>>>> 9eb011a5
 
             else:
                 # success!
@@ -1153,12 +1141,7 @@
     return data
 
 
-<<<<<<< HEAD
-def preorder(fqu, cost_satoshis, zonefile_data, token_file, transfer_address, min_payment_confs, proxy=None, config_path=CONFIG_PATH):
-=======
-# RPC method: backend_preorder
-def preorder(fqu, cost_satoshis, zonefile_data, profile, transfer_address, min_payment_confs, proxy=None, config_path=CONFIG_PATH, unsafe_reg = False):
->>>>>>> 9eb011a5
+def preorder(fqu, cost_satoshis, zonefile_data, token_file, transfer_address, min_payment_confs, proxy=None, config_path=CONFIG_PATH, unsafe_reg=False):
     """
     Send preorder transaction and enter it in queue.
     Queue up additional state so we can update and transfer it as well.
@@ -1193,10 +1176,6 @@
         'zonefile': zonefile_data,
         'token_file': token_file,
     }
-<<<<<<< HEAD
-    
-    log.debug("async_preorder({}, zonefile_data={}, token_file={}, transfer_address={})".format(fqu, zonefile_data, token_file, transfer_address)) 
-=======
     if min_payment_confs is None:
         min_payment_confs = TX_MIN_CONFIRMATIONS
     else:
@@ -1207,8 +1186,8 @@
         name_data['confirmations_needed'] = PREORDER_CONFIRMATIONS
         name_data['unsafe_reg'] = True
 
-    log.debug("async_preorder({}, zonefile_data={}, profile={}, transfer_address={})".format(fqu, zonefile_data, profile, transfer_address)) 
->>>>>>> 9eb011a5
+    log.debug("async_preorder({}, zonefile_data={}, profile={}, transfer_address={})".format(fqu, zonefile_data, token_file, transfer_address)) 
+
     resp = async_preorder(fqu, payment_privkey_info, owner_privkey_info, cost_satoshis,
                           name_data=name_data, min_payment_confs=min_payment_confs,
                           proxy=proxy, config_path=config_path, queue_path=state.queue_path)
